/*
 * Copyright 2022 Google LLC
 *
 * This program is free software; you can redistribute it and/or
 * modify it under the terms of the GNU General Public License
 * version 2 as published by the Free Software Foundation.
 *
 * This program is distributed in the hope that it will be useful,
 * but WITHOUT ANY WARRANTY; without even the implied warranty of
 * MERCHANTABILITY or FITNESS FOR A PARTICULAR PURPOSE. See the
 * GNU General Public License for more details.
 */

import { InfoConnection } from ".";
import {
  DocumentHighlight as DocumentHighlightDefinition,
  DocumentSymbol as DocumentSymbolDefinition,
  DocumentCompletion as DocumentCompletionDefinition,
  LogMessage,
  MalloyTranslator,
} from "./lang";
import { DocumentHelpContext } from "./lang/parse-tree-walkers/document-help-context-walker";
import {
  CompiledQuery,
  FieldBooleanDef,
  FieldDateDef,
  FieldIsIntrinsic,
  FieldNumberDef,
  FieldStringDef,
  FieldTimestampDef,
  FieldTypeDef,
  FilterExpression,
  ModelDef,
  Query as InternalQuery,
  QueryData,
  QueryDataRow,
  QueryModel,
  QueryResult,
  StructDef,
  TurtleDef,
  SQLBlock,
  DocumentReference,
  DocumentPosition as ModelDocumentPosition,
  SearchIndexResult,
  SearchValueMapResult,
<<<<<<< HEAD
  doNotUseStringFromSqlBlockFIXME,
=======
  NamedQuery,
>>>>>>> 37c181d2
} from "./model";
import {
  LookupConnection,
  ModelString,
  ModelURL,
  QueryString,
  QueryURL,
  URLReader,
  Connection,
} from "./runtime_types";

export interface Loggable {
  // eslint-disable-next-line @typescript-eslint/no-explicit-any
  debug: (message?: any, ...optionalParams: any[]) => void;
  // eslint-disable-next-line @typescript-eslint/no-explicit-any
  info: (message?: any, ...optionalParams: any[]) => void;
  // eslint-disable-next-line @typescript-eslint/no-explicit-any
  warn: (message?: any, ...optionalParams: any[]) => void;
  // eslint-disable-next-line @typescript-eslint/no-explicit-any
  error: (message?: any, ...optionalParams: any[]) => void;
}

export interface RunSQLOptions {
  rowLimit?: number;
}

export class Malloy {
  // TODO load from file built during release
  public static get version(): string {
    return "0.0.1";
  }

  private static _log: Loggable;

  public static get log(): Loggable {
    return Malloy._log || console;
  }

  public static setLogger(log: Loggable): void {
    Malloy._log = log;
  }

  private static _parse(source: string, url?: URL): Parse {
    if (url === undefined) {
      url = new URL("internal://internal.malloy");
    }
    const translator = new MalloyTranslator(url.toString(), {
      urls: { [url.toString()]: source },
    });
    return new Parse(translator);
  }

  /**
   * Parse a Malloy document by URL.
   *
   * @param url The URL of the Malloy document to parse.
   * @param urlReader Object capable of fetching URL contents.
   * @returns A (promise of a) `Parse` result.
   */
  public static parse({
    url,
    urlReader,
  }: {
    url: URL;
    urlReader: URLReader;
  }): Promise<Parse>;
  /**
   * Parse a Malloy document by contents.
   *
   * @param url The URL of the Malloy document to parse (optional).
   * @param source The contents of the Malloy document to parse.
   * @returns A `Parse` result.
   */
  public static parse({ source, url }: { url?: URL; source: string }): Parse;
  public static parse({
    url,
    urlReader,
    source,
  }: {
    url?: URL;
    source?: string;
    urlReader?: URLReader;
  }): Parse | Promise<Parse> {
    if (source !== undefined) {
      return Malloy._parse(source, url);
    } else {
      if (urlReader === undefined) {
        throw new Error("Internal Error: urlReader is required.");
      }
      if (url === undefined) {
        throw new Error(
          "Internal Error: url is required if source not present."
        );
      }
      return urlReader.readURL(url).then((source) => {
        return Malloy._parse(source, url);
      });
    }
  }

  /**
   * Compile a parsed Malloy document.
   *
   * @param urlReader Object capable of reading contents of a URL.
   * @param connections Mapping of connection names to objects capable of reading Malloy schemas.
   * @param parse The parsed Malloy document.
   * @param model A compiled model to build upon (optional).
   * @returns A (promise of a) compiled `Model`.
   */
  public static async compile({
    urlReader,
    connections,
    parse,
    model,
  }: {
    urlReader: URLReader;
    connections: LookupConnection<InfoConnection>;
    parse: Parse;
    model?: Model;
  }): Promise<Model> {
    const translator = parse._translator;
    // eslint-disable-next-line no-constant-condition
    while (true) {
      const result = translator.translate(model?._modelDef);
      if (result.final) {
        if (result.translated) {
          return new Model(
            result.translated.modelDef,
            result.translated.queryList,
            result.translated.sqlBlocks,
            (position: ModelDocumentPosition) =>
              translator.referenceAt(position)
          );
        } else {
          const errors = result.errors || [];
          const errText = translator.prettyErrors();
          throw new MalloyError(
            `Error(s) compiling model:\n${errText}`,
            errors
          );
        }
      } else {
        // Parse incomplete because some external information is required,
        // there might be more than one of these in a single reply ...
        if (result.urls) {
          for (const neededUrl of result.urls) {
            try {
              if (neededUrl.startsWith("internal://")) {
                throw new Error(
                  "In order to use relative imports, you must compile a file via a URL."
                );
              }
              const neededText = await urlReader.readURL(new URL(neededUrl));
              const urls = { [neededUrl]: neededText };
              translator.update({ urls });
            } catch (error) {
              translator.update({
                errors: { urls: { [neededUrl]: error.message } },
              });
            }
          }
        }
        if (result.tables) {
          // collect tables by connection name since there may be multiple connections
          const tablesByConnection: Map<
            string | undefined,
            Array<string>
          > = new Map();
          for (const connectionTableString of result.tables) {
            const { connectionName } = parseTableURI(connectionTableString);

            let connectionToTablesMap = tablesByConnection.get(connectionName);
            if (!connectionToTablesMap) {
              connectionToTablesMap = [connectionTableString];
            } else {
              connectionToTablesMap.push(connectionTableString);
            }
            tablesByConnection.set(connectionName, connectionToTablesMap);
          }
          // iterate over connections, fetching schema for all missing tables
          for (const [
            connectionName,
            connectionTableString,
          ] of tablesByConnection) {
            try {
              const connection = await connections.lookupConnection(
                connectionName
              );
              // TODO detect if the union of `Object.keys(tables)` and `Object.keys(errors)` is not the same
              //      as `Object.keys(connectionTableString)`, i.e. that all tables are accounted for. Otherwise
              //      the translator runs into an infinite loop fetching tables.
              const { schemas: tables, errors } =
                await connection.fetchSchemaForTables(connectionTableString);
              translator.update({ tables, errors: { tables: errors } });
            } catch (error) {
              // There was an exception getting the connection, associate that error
              // with all its tables
              const tables = {};
              const errors: { [name: string]: string } = {};
              for (const table of connectionTableString) {
                errors[table] = error.toString();
              }
              translator.update({ tables, errors: { tables: errors } });
            }
          }
        }
        if (result.sqlStructs) {
          // collect sql refs by connection name since there may be multiple connections
          const sqlRefsByConnection: Map<
            string | undefined,
            Array<SQLBlock>
          > = new Map();
          for (const missingSQLSchemaRef of result.sqlStructs) {
            const connectionName = missingSQLSchemaRef.connection;
            // if (connectionName === undefined) {
            //   throw new Error("Oops have not made it required here yet...");
            // }

            let connectionToSQLReferencesMap =
              sqlRefsByConnection.get(connectionName);
            if (!connectionToSQLReferencesMap) {
              connectionToSQLReferencesMap = [missingSQLSchemaRef];
            } else {
              connectionToSQLReferencesMap.push(missingSQLSchemaRef);
            }
            sqlRefsByConnection.set(
              connectionName,
              connectionToSQLReferencesMap
            );
          }
          for (const [
            connectionName,
            connectionToSQLReferencesMap,
          ] of sqlRefsByConnection) {
            try {
              const connection = await connections.lookupConnection(
                connectionName
              );
              // TODO detect if the union of `Object.keys(sqlStructs)` and `Object.keys(errors)` is not the same
              //      as `Object.keys(connectionToSQLReferencesMap)`, i.e. that all tables are accounted for. Otherwise
              //      the translator runs into an infinite loop fetching SQL structs.
              const { schemas: sqlStructs, errors } =
                await connection.fetchSchemaForSQLBlocks(
                  connectionToSQLReferencesMap
                );
              translator.update({ sqlStructs });
              translator.update({ sqlStructs, errors: { sqlStructs: errors } });
            } catch (error) {
              // There was an exception getting the connection, associate that error
              // with all its schemas
              const sqlStructs = {};
              const errors: { [name: string]: string } = {};
              for (const sqlRef of connectionToSQLReferencesMap) {
                errors[sqlRef.name] = error.toString();
              }
              translator.update({ sqlStructs, errors: { sqlStructs: errors } });
            }
          }
        }
      }
    }
  }

  private static async runSQLBlockAndFetchResultSchema(
    connection: Connection,
    sqlBlock: SQLBlock,
    options?: RunSQLOptions
  ) {
    if (connection.canFetchSchemaAndRunSimultaneously()) {
      return connection.runSQLBlockAndFetchResultSchema(sqlBlock, options);
    }
    const [schema, data] = await Promise.all([
      connection
        .fetchSchemaForSQLBlocks([sqlBlock])
        .then((result) => result.schemas[sqlBlock.name]),
      connection.runSQL(doNotUseStringFromSqlBlockFIXME(sqlBlock)),
    ]);
    return { schema, data };
  }

  /**
   * Run a fully-prepared query.
   *
   * @param get A mapping from connection names to objects capable of running SQL.
   * @param preparedResult A fully-prepared query which is ready to run (a `PreparedResult`).
   * @returns Query result data and associated metadata.
   */
  public static async run(params: {
    connections: LookupConnection<Connection>;
    preparedResult: PreparedResult;
    options?: RunSQLOptions;
  }): Promise<Result>;
  public static async run(params: {
    connection: Connection;
    preparedResult: PreparedResult;
    options?: RunSQLOptions;
  }): Promise<Result>;
  public static async run(params: {
    connection: Connection;
    sqlBlock: SQLBlock;
    options?: RunSQLOptions;
  }): Promise<Result>;
  public static async run(params: {
    connections: LookupConnection<Connection>;
    sqlBlock: SQLBlock;
    options?: RunSQLOptions;
  }): Promise<Result>;
  public static async run(params: {
    connection: Connection;
    sqlBlock: SQLBlock;
    options?: RunSQLOptions;
  }): Promise<Result>;
  public static async run(params: {
    connections: LookupConnection<Connection>;
    sqlBlock: SQLBlock;
    options?: RunSQLOptions;
  }): Promise<Result>;
  public static async run({
    connections,
    preparedResult,
    sqlBlock,
    connection,
    options,
  }: {
    connection?: Connection;
    preparedResult?: PreparedResult;
    sqlBlock?: SQLBlock;
    connections?: LookupConnection<Connection>;
    options?: RunSQLOptions;
  }): Promise<Result> {
    if (sqlBlock === undefined && preparedResult === undefined) {
      throw new Error(
        "Internal error: sqlBlock or preparedResult must be provided."
      );
    }
    const connectionName =
      sqlBlock?.connection || preparedResult?.connectionName;
    if (connection === undefined) {
      if (connections === undefined) {
        throw new Error(
          "Internal Error: Connection or LookupConnection<Connection> must be provided."
        );
      }
      connection = await connections.lookupConnection(connectionName);
    }
    if (sqlBlock !== undefined) {
      const { schema, data } = await this.runSQLBlockAndFetchResultSchema(
        connection,
        sqlBlock,
        options
      );
      if (schema.structRelationship.type !== "basetable") {
        throw new Error(
          "Expected schema's structRelationship type to be 'basetable'."
        );
      }
      return new Result(
        {
          structs: [schema],
          sql: doNotUseStringFromSqlBlockFIXME(sqlBlock),
          result: data.rows,
          totalRows: data.totalRows,
          lastStageName: schema.name,
          // TODO feature-sql-block There is no malloy code...
          malloy: "",
          connectionName: schema.structRelationship.connectionName,
          // TODO feature-sql-block There is no source explore...
          sourceExplore: "",
          sourceFilters: [],
        },
        {
          name: "empty_model",
          exports: [],
          contents: {},
        }
      );
    } else if (preparedResult !== undefined) {
      const result = await connection.runSQL(preparedResult.sql, options);
      return new Result(
        {
          ...preparedResult._rawQuery,
          result: result.rows,
          totalRows: result.totalRows,
        },
        preparedResult._modelDef
      );
    } else {
      throw new Error(
        "Internal error: sqlBlock or preparedResult must be provided."
      );
    }
  }

  public static runStream(params: {
    connections: LookupConnection<Connection>;
    preparedResult: PreparedResult;
    options?: RunSQLOptions;
  }): AsyncIterableIterator<DataRecord>;
  public static runStream(params: {
    connection: Connection;
    preparedResult: PreparedResult;
    options?: RunSQLOptions;
  }): AsyncIterableIterator<DataRecord>;
  public static runStream(params: {
    connection: Connection;
    sqlBlock: SQLBlock;
    options?: RunSQLOptions;
  }): AsyncIterableIterator<DataRecord>;
  public static runStream(params: {
    connections: LookupConnection<Connection>;
    sqlBlock: SQLBlock;
    options?: RunSQLOptions;
  }): AsyncIterableIterator<DataRecord>;
  public static runStream(params: {
    connection: Connection;
    sqlBlock: SQLBlock;
    options?: RunSQLOptions;
  }): AsyncIterableIterator<DataRecord>;
  public static runStream(params: {
    connections: LookupConnection<Connection>;
    sqlBlock: SQLBlock;
    options?: RunSQLOptions;
  }): AsyncIterableIterator<DataRecord>;
  public static async *runStream({
    connections,
    preparedResult,
    sqlBlock,
    connection,
    options,
  }: {
    connection?: Connection;
    preparedResult?: PreparedResult;
    sqlBlock?: SQLBlock;
    connections?: LookupConnection<Connection>;
    options?: RunSQLOptions;
  }): AsyncIterableIterator<DataRecord> {
    if (sqlBlock === undefined && preparedResult === undefined) {
      throw new Error(
        "Internal error: sqlBlock or preparedResult must be provided."
      );
    }
    const connectionName =
      sqlBlock?.connection || preparedResult?.connectionName;
    if (connection === undefined) {
      if (connections === undefined) {
        throw new Error(
          "Internal Error: Connection or LookupConnection<Connection> must be provided."
        );
      }
      connection = await connections.lookupConnection(connectionName);
    }
    // TODO is there a better way to handle this case? Just require StreamingConnections?
    if (!connection.canStream()) {
      throw new Error(`Connection '${connectionName}' cannot stream results.`);
    }
    let sql;
    let resultExplore;
    if (sqlBlock !== undefined) {
      const schema = (await connection.fetchSchemaForSQLBlocks([sqlBlock]))
        .schemas[sqlBlock.name];
      if (schema.structRelationship.type !== "basetable") {
        throw new Error(
          "Expected schema's structRelationship type to be 'basetable'."
        );
      }
      resultExplore = new Explore(schema);
      sql = doNotUseStringFromSqlBlockFIXME(sqlBlock);
    } else if (preparedResult !== undefined) {
      resultExplore = preparedResult.resultExplore;
      sql = preparedResult.sql;
    } else {
      throw new Error(
        "Internal error: sqlBlock or preparedResult must be provided."
      );
    }
    let index = 0;
    for await (const row of connection.runSQLStream(sql, options)) {
      yield new DataRecord(row, index, resultExplore, undefined);
      index += 1;
    }
  }
}

/**
 * A Malloy error, which may contain log messages produced during compilation.
 */
export class MalloyError extends Error {
  /**
   * An array of log messages produced during compilation.
   */
  public readonly log: LogMessage[];

  constructor(message: string, log: LogMessage[] = []) {
    super(message);
    this.log = log;
  }
}

/**
 * A compiled Malloy document.
 */
export class Model {
  private modelDef: ModelDef;
  private queryList: InternalQuery[];
  private sqlBlocks: SQLBlock[];
  _referenceAt: (
    location: ModelDocumentPosition
  ) => DocumentReference | undefined;

  constructor(
    modelDef: ModelDef,
    queryList: InternalQuery[],
    sqlBlocks: SQLBlock[],
    referenceAt: (
      location: ModelDocumentPosition
    ) => DocumentReference | undefined = () => undefined
  ) {
    this.modelDef = modelDef;
    this.queryList = queryList;
    this.sqlBlocks = sqlBlocks;
    this._referenceAt = referenceAt;
  }

  /**
   * Retrieve a document reference for the token at the given position within
   * the document that produced this model.
   *
   * @param position A position within the document.
   * @returns A `DocumentReference` at that position if one exists.
   */
  public getReference(
    position: ModelDocumentPosition
  ): DocumentReference | undefined {
    return this._referenceAt(position);
  }

  /**
   * Retrieve a prepared query by the name of a query at the top level of the model.
   *
   * @param queryName Name of the query to retrieve.
   * @returns A prepared query.
   */
  public getPreparedQueryByName(queryName: string): PreparedQuery {
    const query = this.modelDef.contents[queryName];
    if (query.type === "query") {
      return new PreparedQuery(query, this.modelDef, queryName);
    }

    throw new Error("Given query name does not refer to a named query.");
  }

  /**
   * Retrieve a prepared query by the index of an unnamed query at the top level of a model.
   *
   * @param index The index of the query to retrieve.
   * @returns A prepared query.
   */
  public getPreparedQueryByIndex(index: number): PreparedQuery {
    if (index < 0) {
      throw new Error(`Invalid index ${index}.`);
    } else if (index >= this.queryList.length) {
      throw new Error(`Query index ${index} is out of bounds.`);
    }
    return new PreparedQuery(this.queryList[index], this.modelDef);
  }

  /**
   * Retrieve a prepared query by the name of a query at the top level of the model.
   *
   * @param queryName Name of the query to retrieve.
   * @returns A prepared query.
   */
  public getSQLBlockByName(sqlBlockName: string): SQLBlock {
    const sqlBlock = this.sqlBlocks.find(
      (sqlBlock) => sqlBlock.as === sqlBlockName
    );
    if (sqlBlock === undefined) {
      throw new Error(`No SQL Block named '${sqlBlockName}'`);
    }
    return sqlBlock;
  }

  /**
   * Retrieve a prepared query by the name of a query at the top level of the model.
   *
   * @param index Index of the SQL Block to retrieve.
   * @returns A prepared query.
   */
  public getSQLBlockByIndex(index: number): SQLBlock {
    const sqlBlock = this.sqlBlocks[index];
    if (sqlBlock === undefined) {
      throw new Error(`No SQL Block at index ${index}`);
    }
    return sqlBlock;
  }

  /**
   * Retrieve a prepared query for the final unnamed query at the top level of a model.
   *
   * @returns A prepared query.
   */
  public get preparedQuery(): PreparedQuery {
    if (this.queryList.length === 0) {
      throw new Error("Model has no queries.");
    }
    return new PreparedQuery(
      this.queryList[this.queryList.length - 1],
      this.modelDef
    );
  }

  /**
   * Retrieve an `Explore` from the model by name.
   *
   * @param name The name of the `Explore` to retrieve.
   * @returns An `Explore`.
   */
  public getExploreByName(name: string): Explore {
    const struct = this.modelDef.contents[name];
    if (struct.type === "struct") {
      return new Explore(struct);
    }
    throw new Error(`'name' is not an explore`);
  }

  /**
   * Get an array of `Explore`s contained in the model.
   *
   * @returns An array of `Explore`s contained in the model.
   */
  public get explores(): Explore[] {
    const explores: Explore[] = [];
    for (const me in this.modelDef.contents) {
      const ent = this.modelDef.contents[me];
      if (ent.type === "struct") {
        explores.push(new Explore(ent));
      }
    }
    return explores;
  }

  public get exportedExplores(): Explore[] {
    return this.explores.filter((explore) =>
      this.modelDef.exports.includes(explore.name)
    );
  }

  public get _modelDef(): ModelDef {
    return this.modelDef;
  }
}

/**
 * A prepared query which has all the necessary information to produce its SQL.
 */
export class PreparedQuery {
  public _modelDef: ModelDef;
  public _query: InternalQuery | NamedQuery;
  public name?: string;

  constructor(query: InternalQuery, model: ModelDef, name?: string) {
    this._query = query;
    this._modelDef = model;
    this.name = name;
  }

  /**
   * Generate the SQL for this query.
   *
   * @returns A fully-prepared query (which contains the generated SQL).
   */
  public get preparedResult(): PreparedResult {
    const queryModel = new QueryModel(this._modelDef);
    const translatedQuery = queryModel.compileQuery(this._query);
    return new PreparedResult(
      {
        ...translatedQuery,
        queryName: this.name || translatedQuery.queryName,
      },
      this._modelDef
    );
  }

  public get dialect(): string {
    const sourceRef = this._query.structRef;
    const source =
      typeof sourceRef === "string"
        ? this._modelDef.contents[sourceRef]
        : sourceRef;
    if (source.type !== "struct") {
      throw new Error("Invalid source for query");
    }
    return source.dialect;
  }

  /**
   * Get the flattened version of a query -- one that does not have a `pipeHead`.
   */
  public getFlattenedQuery(defaultName: string): PreparedQuery {
    let structRef = this._query.structRef;
    if (typeof structRef !== "string") {
      structRef = structRef.as || structRef.name;
    }
    const queryModel = new QueryModel(this._modelDef);
    const queryStruct = queryModel.getStructByName(structRef);
    const turtleDef = queryStruct.flattenTurtleDef({
      name: defaultName,
      ...this._query,
      type: "turtle",
    });
    return new PreparedQuery(
      { ...turtleDef, structRef, type: "query" },
      this._modelDef,
      this.name || turtleDef.as || turtleDef.name
    );
  }
}

export function parseTableURI(tableURI: string): {
  connectionName?: string;
  tablePath: string;
} {
  const [firstPart, secondPart] = tableURI.split(":");
  if (secondPart) {
    return { connectionName: firstPart, tablePath: secondPart };
  } else {
    return { tablePath: firstPart };
  }
}

/**
 * A parsed Malloy document.
 */
export class Parse {
  private translator: MalloyTranslator;

  constructor(translator: MalloyTranslator) {
    this.translator = translator;
  }

  /**
   * Retrieve the document highlights for the parsed document.
   *
   * These highlights represent the parsed tokens contained in the document,
   * and may be used for syntax highlighting in an IDE, for example.
   *
   * @returns An array of document highlights.
   */
  public get highlights(): DocumentHighlight[] {
    return (this.translator.metadata().highlights || []).map(
      (highlight) => new DocumentHighlight(highlight)
    );
  }

  /**
   * Retrieve the symbols defined in the parsed document.
   *
   * These symbols represent any object defined (e.g. `Query`s and `Explore`s)
   * in the document.
   *
   * @returns An array of document symbols.
   */
  public get symbols(): DocumentSymbol[] {
    return (this.translator.metadata().symbols || []).map(
      (symbol) => new DocumentSymbol(symbol)
    );
  }

  public get _translator(): MalloyTranslator {
    return this.translator;
  }

  public completions(position: {
    line: number;
    character: number;
  }): DocumentCompletion[] {
    return (this.translator.completions(position).completions || []).map(
      (completion) => new DocumentCompletion(completion)
    );
  }

  public helpContext(position: {
    line: number;
    character: number;
  }): DocumentHelpContext | undefined {
    return this.translator.helpContext(position).helpContext;
  }
}

/**
 * A document highlight.
 *
 * Represents a parsed token contained in a Malloy document
 * and may be used for syntax highlighting in an IDE, for example.
 */
export class DocumentHighlight {
  private _range: DocumentRange;
  private _type: string;

  constructor(documentHighlight: DocumentHighlightDefinition) {
    this._range = new DocumentRange(
      new DocumentPosition(
        documentHighlight.range.start.line,
        documentHighlight.range.start.character
      ),
      new DocumentPosition(
        documentHighlight.range.end.line,
        documentHighlight.range.end.character
      )
    );
    this._type = documentHighlight.type;
  }

  /**
   * @returns The range of characters this highlight spans within its source document.
   */
  get range(): DocumentRange {
    return this._range;
  }

  /**
   * @returns The type of highlight, which may be any `HighlightType`.
   */
  get type(): string {
    return this._type;
  }
}

/**
 * A range of characters within a Malloy document.
 */
export class DocumentRange {
  private _start: DocumentPosition;
  private _end: DocumentPosition;

  constructor(start: DocumentPosition, end: DocumentPosition) {
    this._start = start;
    this._end = end;
  }

  /**
   * @returns The position of the first character in the range.
   */
  public get start(): DocumentPosition {
    return this._start;
  }

  /**
   * @returns The position of the last character in the range.
   */
  public get end(): DocumentPosition {
    return this._end;
  }

  /**
   * @returns This range in JSON format.
   */
  public toJSON(): {
    start: { line: number; character: number };
    end: { line: number; character: number };
  } {
    return {
      start: this.start.toJSON(),
      end: this.end.toJSON(),
    };
  }
}

/**
 * A position within a Malloy document.
 */
export class DocumentPosition {
  private _line: number;
  private _character: number;

  constructor(line: number, character: number) {
    this._line = line;
    this._character = character;
  }

  /**
   * @returns The line number of the position.
   */
  public get line(): number {
    return this._line;
  }

  /**
   * @returns The character index on the line `this.getLine()`.
   */
  public get character(): number {
    return this._character;
  }

  /**
   * @returns This position in JSON format.
   */
  public toJSON(): { line: number; character: number } {
    return { line: this.line, character: this.character };
  }
}

/**
 * A symbol defined in a Malloy document.
 *
 * Represents any object defined (e.g. `Query`s and `Explore`s) in the document.
 */
export class DocumentSymbol {
  private _range: DocumentRange;
  private _type: string;
  private _name: string;
  private _children: DocumentSymbol[];

  constructor(documentSymbol: DocumentSymbolDefinition) {
    this._range = new DocumentRange(
      new DocumentPosition(
        documentSymbol.range.start.line,
        documentSymbol.range.start.character
      ),
      new DocumentPosition(
        documentSymbol.range.end.line,
        documentSymbol.range.end.character
      )
    );
    this._type = documentSymbol.type;
    this._name = documentSymbol.name;
    this._children = documentSymbol.children.map(
      (child) => new DocumentSymbol(child)
    );
  }

  /**
   * @returns The range of characters in the source Malloy document that define this symbol.
   */
  public get range(): DocumentRange {
    return this._range;
  }

  /**
   * @returns The type of symbol.
   *
   * Possible values are: `"explore"`, `"query"`, `"field"`, `"turtle"`, `"join"`, or `"unnamed_query"`.
   */
  public get type(): string {
    return this._type;
  }

  /**
   * @returns The name of this symbol, e.g. the `Explore` name or `Query` name.
   *
   * For type `"unnamed_query"`, `getName()` is `"unnamed_query"`.
   */
  public get name(): string {
    return this._name;
  }

  /**
   * @returns An array of document symbols defined inside this document symbol,
   * e.g. fields in an `Explore`.
   */
  public get children(): DocumentSymbol[] {
    return this._children;
  }
}

export class DocumentCompletion {
  public readonly type: string;
  public readonly text: string;

  constructor(completion: DocumentCompletionDefinition) {
    this.type = completion.type;
    this.text = completion.text;
  }
}

/**
 * A fully-prepared query containing SQL and metadata required to run the query.
 */
export class PreparedResult {
  protected inner: CompiledQuery;
  protected modelDef: ModelDef;

  constructor(query: CompiledQuery, modelDef: ModelDef) {
    this.inner = query;
    this.modelDef = modelDef;
  }

  /**
   * @returns The name of the connection this query should be run against.
   */
  public get connectionName(): string {
    return this.inner.connectionName;
  }

  public get _rawQuery(): CompiledQuery {
    return this.inner;
  }

  public get _modelDef(): ModelDef {
    return this.modelDef;
  }

  /**
   * @returns The SQL that should be run against the SQL runner
   * with the connection name `this.getConnectionName()`.
   */
  public get sql(): string {
    return this.inner.sql;
  }

  /**
   * @returns The `Explore` representing the data that will be returned by running this query.
   */
  public get resultExplore(): Explore {
    if (this.inner.structs.length === 0) {
      throw new Error("Malformed query result.");
    }
    const explore = this.inner.structs[this.inner.structs.length - 1];
    const namedExplore = {
      ...explore,
      name: this.inner.queryName || explore.name,
    };
    // TODO `sourceExplore` is not fully-implemented yet -- it cannot
    //      handle cases where the source of the query is something other than
    //      a named explore.
    try {
      return new Explore(namedExplore, this.sourceExplore);
    } catch (error) {
      return new Explore(namedExplore);
    }
  }

  public get sourceExplore(): Explore {
    const name = this.inner.sourceExplore;
    const explore = this.modelDef.contents[name];
    if (explore === undefined) {
      throw new Error("Malformed query result.");
    }
    if (explore.type === "struct") {
      return new Explore(explore);
    }
    throw new Error(`'${name} is not an explore`);
  }

  public get _sourceExploreName(): string {
    return this.inner.sourceExplore;
  }

  public get _sourceFilters(): FilterExpression[] {
    return this.inner.sourceFilters || [];
  }
}

/**
 * A URL reader which always throws an error when a URL's contents is requested.
 *
 * Useful for scenarios in which `import` statements are not required.
 */
export class EmptyURLReader implements URLReader {
  async readURL(_url: URL): Promise<string> {
    throw new Error("No files.");
  }
}

/**
 * A URL reader backed by an in-memory mapping of URL contents.
 */
export class InMemoryURLReader implements URLReader {
  private files: Map<string, string>;

  constructor(files: Map<string, string>) {
    this.files = files;
  }

  public async readURL(url: URL): Promise<string> {
    const file = this.files.get(url.toString());
    if (file !== undefined) {
      return Promise.resolve(file);
    } else {
      throw new Error(`File not found '${url}'`);
    }
  }
}

/**
 * A fixed mapping of connection names to connections.
 */
export class FixedConnectionMap implements LookupConnection<Connection> {
  private connections: Map<string, Connection>;
  private defaultConnectionName?: string;
  constructor(
    connections: Map<string, Connection>,
    defaultConnectionName?: string
  ) {
    this.connections = connections;
    this.defaultConnectionName = defaultConnectionName;
  }

  /**
   * Get a connection by name.
   *
   * @param connectionName The name of the connection to look up.
   * @returns A `Connection`
   * @throws An `Error` if no connection with the given name exists.
   */
  public async getConnection(connectionName?: string): Promise<Connection> {
    if (connectionName === undefined) {
      if (this.defaultConnectionName !== undefined) {
        connectionName = this.defaultConnectionName;
      } else {
        throw new Error("No default connection.");
      }
    }

    const connection = this.connections.get(connectionName);
    if (connection !== undefined) {
      return Promise.resolve(connection);
    } else {
      throw new Error(`No connection found with name ${connectionName}.`);
    }
  }

  public async lookupConnection(connectionName?: string): Promise<Connection> {
    return this.getConnection(connectionName);
  }

  public static fromArray(connections: Connection[]): FixedConnectionMap {
    return new FixedConnectionMap(
      new Map(connections.map((connection) => [connection.name, connection]))
    );
  }
}

/**
 * The relationship of an `Explore` to its source.
 */
export enum SourceRelationship {
  /**
   * The `Explore` is nested data within the source's rows.
   */
  Nested = "nested",

  /**
   * The `Explore` is the base table.
   */
  BaseTable = "base_table",

  /**
   * The `Explore` is joined to its source
   */
  Cross = "cross",
  One = "one",
  Many = "many",

  // TODO document this
  Inline = "inline",
}

abstract class Entity {
  private readonly _name: string;
  protected readonly _parent?: Explore;
  private readonly _source?: Entity;

  constructor(name: string, parent?: Explore, source?: Entity) {
    this._name = name;
    this._parent = parent;
    this._source = source;
  }

  public get source(): Entity | undefined {
    return this.source;
  }

  public get name(): string {
    return this._name;
  }

  public get sourceClasses(): string[] {
    const sourceClasses = [];
    if (this.source) {
      sourceClasses.push(this.source.name);
    }
    sourceClasses.push(this.name);
    return sourceClasses;
  }

  public hasParentExplore(): this is Field {
    return this._parent !== undefined;
  }

  isExplore(): this is Explore {
    return this instanceof Explore;
  }

  isQuery(): this is Query {
    return this instanceof QueryField;
  }

  public abstract isIntrinsic(): boolean;
}

export type Field = AtomicField | QueryField | ExploreField;

export class Explore extends Entity {
  protected readonly _structDef: StructDef;
  protected readonly _parentExplore?: Explore;
  private _fieldMap: Map<string, Field> | undefined;
  private sourceExplore: Explore | undefined;

  constructor(structDef: StructDef, parentExplore?: Explore, source?: Explore) {
    super(structDef.as || structDef.name, parentExplore, source);
    this._structDef = structDef;
    this._parentExplore = parentExplore;
    this.sourceExplore = source;
  }

  public get source(): Explore | undefined {
    return this.sourceExplore;
  }

  public isIntrinsic(): boolean {
    return FieldIsIntrinsic(this._structDef);
  }

  /**
   * @returns The name of the entity.
   */
  public get name(): string {
    return this.structDef.as || this.structDef.name;
  }

  public getQueryByName(name: string): PreparedQuery {
    const internalQuery: InternalQuery = {
      type: "query",
      structRef: this.structDef,
      pipeline: [
        {
          type: "reduce",
          fields: [name],
        },
      ],
    };
    return new PreparedQuery(internalQuery, this.modelDef, name);
  }

  private get modelDef(): ModelDef {
    return {
      name: "generated_model",
      exports: [],
      contents: { [this.structDef.name]: this.structDef },
    };
  }

  public getSingleExploreModel(): Model {
    return new Model(this.modelDef, [], []);
  }

  private get fieldMap(): Map<string, Field> {
    if (this._fieldMap === undefined) {
      const sourceFields = this.source?.fieldMap || new Map();
      this._fieldMap = new Map(
        this.structDef.fields.map((fieldDef) => {
          const name = fieldDef.as || fieldDef.name;
          const sourceField = sourceFields.get(fieldDef.name);
          if (fieldDef.type === "struct") {
            return [name, new ExploreField(fieldDef, this, sourceField)];
          } else if (fieldDef.type === "turtle") {
            return [name, new QueryField(fieldDef, this, sourceField)];
          } else {
            if (fieldDef.type === "string") {
              return [name, new StringField(fieldDef, this, sourceField)];
            } else if (fieldDef.type === "number") {
              return [name, new NumberField(fieldDef, this, sourceField)];
            } else if (fieldDef.type === "date") {
              // TODO this is a hack
              // Is this a bug? The extraction functions don't seem like they should return a
              // field of type "date". Rather, they should be of type "number".
              if (
                fieldDef.timeframe &&
                ["day_of_month", "day_of_week", "day_of_year"].includes(
                  fieldDef.timeframe
                )
              ) {
                return [
                  name,
                  new NumberField(
                    { ...fieldDef, type: "number" },
                    this,
                    sourceField
                  ),
                ];
              }
              return [name, new DateField(fieldDef, this, sourceField)];
            } else if (fieldDef.type === "timestamp") {
              return [name, new TimestampField(fieldDef, this, sourceField)];
            } else if (fieldDef.type === "boolean") {
              return [name, new BooleanField(fieldDef, this, sourceField)];
            }
          }
        }) as [string, Field][]
      );
    }
    return this._fieldMap;
  }

  public get allFields(): Field[] {
    return [...this.fieldMap.values()];
  }

  public get intrinsicFields(): Field[] {
    return [...this.fieldMap.values()].filter((f) => f.isIntrinsic());
  }

  public getFieldByName(fieldName: string): Field {
    const field = this.fieldMap.get(fieldName);
    if (field === undefined) {
      throw new Error(`No such field ${fieldName}.`);
    }
    return field;
  }

  public getFieldByNameIfExists(fieldName: string): Field | undefined {
    return this.fieldMap.get(fieldName);
  }

  public get primaryKey(): string | undefined {
    return this.structDef.primaryKey;
  }

  public get parentExplore(): Explore | undefined {
    return this._parentExplore;
  }

  public get sourceRelationship(): SourceRelationship {
    switch (this.structDef.structRelationship.type) {
      case "many":
        return SourceRelationship.Many;
      case "one":
        return SourceRelationship.One;
      case "cross":
        return SourceRelationship.Cross;
      case "inline":
        return SourceRelationship.Inline;
      case "nested":
        return SourceRelationship.Nested;
      case "basetable":
        return SourceRelationship.BaseTable;
    }
  }

  public hasParentExplore(): this is ExploreField {
    return this instanceof ExploreField;
  }

  // TODO wrapper type for FilterExpression
  get filters(): FilterExpression[] {
    return this.structDef.resultMetadata?.filterList || [];
  }

  get limit(): number | undefined {
    return this.structDef.resultMetadata?.limit;
  }

  public get structDef(): StructDef {
    return this._structDef;
  }
}

export enum AtomicFieldType {
  String = "string",
  Number = "number",
  Boolean = "boolean",
  Date = "date",
  Timestamp = "timestamp",
}

export class AtomicField extends Entity {
  protected fieldTypeDef: FieldTypeDef;
  protected parent: Explore;

  constructor(
    fieldTypeDef: FieldTypeDef,
    parent: Explore,
    source?: AtomicField
  ) {
    super(fieldTypeDef.as || fieldTypeDef.name, parent, source);
    this.fieldTypeDef = fieldTypeDef;
    this.parent = parent;
  }

  public get type(): AtomicFieldType {
    switch (this.fieldTypeDef.type) {
      case "string":
        return AtomicFieldType.String;
      case "boolean":
        return AtomicFieldType.Boolean;
      case "date":
        return AtomicFieldType.Date;
      case "timestamp":
        return AtomicFieldType.Timestamp;
      case "number":
        return AtomicFieldType.Number;
    }
  }

  public isIntrinsic(): boolean {
    return FieldIsIntrinsic(this.fieldTypeDef);
  }

  public isQueryField(): this is QueryField {
    return false;
  }

  public isExploreField(): this is ExploreField {
    return false;
  }

  public isAtomicField(): this is AtomicField {
    return true;
  }

  public isAggregate(): boolean {
    return !!this.fieldTypeDef.aggregate;
  }

  public get sourceField(): Field {
    // TODO
    throw new Error();
  }

  public get sourceClasses(): string[] {
    const sourceField = this.fieldTypeDef.name || this.fieldTypeDef.as;
    return sourceField ? [sourceField] : [];
  }

  // was the field generated from a measure in the previous query
  public sourceWasMeasure(): boolean {
    return this.fieldTypeDef.resultMetadata?.fieldKind === "measure";
  }

  public sourceWasMeasureLike(): boolean {
    return (
      this.fieldTypeDef.resultMetadata?.fieldKind === "measure" ||
      this.fieldTypeDef.resultMetadata?.fieldKind === "struct"
    );
  }

  public sourceWasDimension(): boolean {
    return this.fieldTypeDef.resultMetadata?.fieldKind === "dimension";
  }

  public hasParentExplore(): this is Field {
    return true;
  }

  public isString(): this is StringField {
    return this instanceof StringField;
  }

  public isNumber(): this is NumberField {
    return this instanceof NumberField;
  }

  public isDate(): this is DateField {
    return this instanceof DateField;
  }

  public isBoolean(): this is BooleanField {
    return this instanceof BooleanField;
  }

  public isTimestamp(): this is TimestampField {
    return this instanceof TimestampField;
  }

  get parentExplore(): Explore {
    return this.parent;
  }

  get expression(): string {
    return (
      this.fieldTypeDef.resultMetadata?.sourceExpression ||
      this.fieldTypeDef.resultMetadata?.sourceField ||
      this.name
    );
  }
}

export enum DateTimeframe {
  Day = "day",
  Week = "week",
  Month = "month",
  Quarter = "quarter",
  Year = "year",
}

export enum TimestampTimeframe {
  Day = "day",
  Week = "week",
  Month = "month",
  Quarter = "quarter",
  Year = "year",
  Second = "second",
  Hour = "hour",
  Minute = "minute",
}

export class DateField extends AtomicField {
  private fieldDateDef: FieldDateDef;
  constructor(
    fieldDateDef: FieldDateDef,
    parent: Explore,
    source?: AtomicField
  ) {
    super(fieldDateDef, parent, source);
    this.fieldDateDef = fieldDateDef;
  }

  get timeframe(): DateTimeframe | undefined {
    if (this.fieldDateDef.timeframe === undefined) {
      return undefined;
    }
    switch (this.fieldDateDef.timeframe) {
      case "day":
        return DateTimeframe.Day;
      case "week":
        return DateTimeframe.Week;
      case "month":
        return DateTimeframe.Month;
      case "quarter":
        return DateTimeframe.Quarter;
      case "year":
        return DateTimeframe.Year;
    }
  }
}

export class TimestampField extends AtomicField {
  private fieldTimestampDef: FieldTimestampDef;
  constructor(
    fieldTimestampDef: FieldTimestampDef,
    parent: Explore,
    source?: AtomicField
  ) {
    super(fieldTimestampDef, parent, source);
    this.fieldTimestampDef = fieldTimestampDef;
  }

  get timeframe(): TimestampTimeframe | undefined {
    if (this.fieldTimestampDef.timeframe === undefined) {
      return undefined;
    }
    switch (this.fieldTimestampDef.timeframe) {
      case "day":
        return TimestampTimeframe.Day;
      case "week":
        return TimestampTimeframe.Week;
      case "month":
        return TimestampTimeframe.Month;
      case "quarter":
        return TimestampTimeframe.Quarter;
      case "year":
        return TimestampTimeframe.Year;
      case "second":
        return TimestampTimeframe.Second;
      case "hour":
        return TimestampTimeframe.Hour;
      case "minute":
        return TimestampTimeframe.Minute;
    }
  }
}

export class NumberField extends AtomicField {
  private fieldNumberDef: FieldNumberDef;
  constructor(
    fieldNumberDef: FieldNumberDef,
    parent: Explore,
    source?: AtomicField
  ) {
    super(fieldNumberDef, parent, source);
    this.fieldNumberDef = fieldNumberDef;
  }
}

export class BooleanField extends AtomicField {
  private fieldBooleanDef: FieldBooleanDef;
  constructor(
    fieldBooleanDef: FieldBooleanDef,
    parent: Explore,
    source?: AtomicField
  ) {
    super(fieldBooleanDef, parent, source);
    this.fieldBooleanDef = fieldBooleanDef;
  }
}

export class StringField extends AtomicField {
  private fieldStringDef: FieldStringDef;
  constructor(
    fieldStringDef: FieldStringDef,
    parent: Explore,
    source?: AtomicField
  ) {
    super(fieldStringDef, parent, source);
    this.fieldStringDef = fieldStringDef;
  }
}

export class Query extends Entity {
  protected turtleDef: TurtleDef;
  private sourceQuery?: Query;

  constructor(turtleDef: TurtleDef, parent?: Explore, source?: Query) {
    super(turtleDef.as || turtleDef.name, parent, source);
    this.turtleDef = turtleDef;
  }

  public get source(): Query | undefined {
    return this.sourceQuery;
  }

  public isIntrinsic(): boolean {
    return false;
  }
}

export class QueryField extends Query {
  protected parent: Explore;

  constructor(turtleDef: TurtleDef, parent: Explore, source?: Query) {
    super(turtleDef, parent, source);
    this.parent = parent;
  }

  public isQueryField(): this is QueryField {
    return true;
  }

  public isExploreField(): this is ExploreField {
    return false;
  }

  public isAtomicField(): this is AtomicField {
    return false;
  }

  public get sourceClasses(): string[] {
    const sourceField = this.turtleDef.name || this.turtleDef.as;
    return sourceField ? [sourceField] : [];
  }

  public hasParentExplore(): this is Field {
    return true;
  }

  get parentExplore(): Explore {
    return this.parent;
  }

  get expression(): string {
    return this.name;
  }
}

export enum JoinRelationship {
  OneToOne = "one_to_one",
  OneToMany = "one_to_many",
  ManyToOne = "many_to_one",
}

export class ExploreField extends Explore {
  protected _parentExplore: Explore;

  constructor(structDef: StructDef, parentExplore: Explore, source?: Explore) {
    super(structDef, parentExplore, source);
    this._parentExplore = parentExplore;
  }

  public get joinRelationship(): JoinRelationship {
    switch (this.structDef.structRelationship.type) {
      case "one":
        return JoinRelationship.OneToMany;
      case "many":
      case "cross":
        return JoinRelationship.ManyToOne;
      case "inline":
        return JoinRelationship.OneToOne;
      case "nested":
        return JoinRelationship.ManyToOne;
      default:
        throw new Error("An explore field must have a join relationship.");
    }
  }

  public isQueryField(): this is QueryField {
    return false;
  }

  public isExploreField(): this is ExploreField {
    return true;
  }

  public isAtomicField(): this is AtomicField {
    return false;
  }

  public get parentExplore(): Explore {
    return this._parentExplore;
  }

  public get sourceClasses(): string[] {
    const sourceField = this.structDef.name || this.structDef.as;
    return sourceField ? [sourceField] : [];
  }
}

/**
 * An environment for compiling and running Malloy queries.
 */
export class Runtime {
  private _urlReader: URLReader;
  private _connections: LookupConnection<Connection>;

  constructor(runtime: LookupConnection<Connection> & URLReader);
  constructor(urls: URLReader, connections: LookupConnection<Connection>);
  constructor(urls: URLReader, connection: Connection);
  constructor(connection: Connection);
  constructor(connections: LookupConnection<Connection>);
  constructor(
    ...args: (URLReader | LookupConnection<Connection> | Connection)[]
  ) {
    let urlReader: URLReader | undefined;
    let connections: LookupConnection<Connection> | undefined;
    for (const arg of args) {
      if (isURLReader(arg)) {
        urlReader = arg;
      } else if (isLookupConnection<Connection>(arg)) {
        connections = arg;
      } else {
        connections = {
          lookupConnection: () => Promise.resolve(arg),
        };
      }
    }
    if (urlReader === undefined) {
      urlReader = new EmptyURLReader();
    }
    if (connections === undefined) {
      throw new Error(
        "A LookupConnection<Connection> or Connection is required."
      );
    }
    this._urlReader = urlReader;
    this._connections = connections;
  }

  /**
   * @returns The `URLReader` for this runtime instance.
   */
  public get urlReader(): URLReader {
    return this._urlReader;
  }

  /**
   * @returns The `LookupConnection<Connection>` for this runtime instance.
   */
  public get connections(): LookupConnection<Connection> {
    return this._connections;
  }

  /**
   * Load a Malloy model by URL or contents.
   *
   * @param source The model URL or contents to load and (eventually) compile.
   * @returns A `ModelMaterializer` capable of materializing the requested model,
   * or loading further related objects.
   */
  public loadModel(source: ModelURL | ModelString): ModelMaterializer {
    return new ModelMaterializer(this, async () => {
      const parse =
        source instanceof URL
          ? await Malloy.parse({
              url: source,
              urlReader: this.urlReader,
            })
          : Malloy.parse({
              source,
            });
      return Malloy.compile({
        urlReader: this.urlReader,
        connections: this.connections,
        parse,
      });
    });
  }

  // TODO Consider formalizing this. Perhaps as a `withModel` method,
  //      as well as a `Model.fromModelDefinition` if we choose to expose
  //      `ModelDef` to the world formally. For now, this should only
  //      be used in tests.
  public _loadModelFromModelDef(modelDef: ModelDef): ModelMaterializer {
    return new ModelMaterializer(this, async function materialize() {
      return new Model(modelDef, [], []);
    });
  }

  /**
   * Load a Malloy query by URL or contents.
   *
   * @param query The query URL or contents to load and (eventually) compile.
   * @returns A `QueryMaterializer` capable of materializing the requested query, running it,
   * or loading further related objects.
   */
  public loadQuery(query: QueryURL | QueryString): QueryMaterializer {
    return this.loadModel(query).loadFinalQuery();
  }

  /**
   * Load a Malloy query by the URL or contents of a Malloy model document
   * and the index of an unnamed query contained in the model.
   *
   * @param model The model URL or contents to load and (eventually) compile to retrieve the requested query.
   * @param index The index of the query to use within the model.
   * @returns A `QueryMaterializer` capable of materializing the requested query, running it,
   * or loading further related objects.
   */
  public loadQueryByIndex(
    model: ModelURL | ModelString,
    index: number
  ): QueryMaterializer {
    return this.loadModel(model).loadQueryByIndex(index);
  }

  /**
   * Load a Malloy query by the URL or contents of a Malloy model document
   * and the name of a query contained in the model.
   *
   * @param model The model URL or contents to load and (eventually) compile to retrieve the requested query.
   * @param name The name of the query to use within the model.
   * @returns A `QueryMaterializer` capable of materializing the requested query, running it,
   * or loading further related objects.
   */
  public loadQueryByName(
    model: ModelURL | ModelString,
    name: string
  ): QueryMaterializer {
    return this.loadModel(model).loadQueryByName(name);
  }

  /**
   * Load a SQL block by the URL or contents of a Malloy model document
   * and the name of a query contained in the model.
   *
   * @param model The model URL or contents to load and (eventually) compile to retrieve the requested query.
   * @param name The name of the sql block to use within the model.
   * @returns A `SQLBlockMaterializer` capable of materializing the requested query, running it,
   * or loading further related objects.
   */
  public loadSQLBlockByName(
    model: ModelURL | ModelString,
    name: string
  ): SQLBlockMaterializer {
    return this.loadModel(model).loadSQLBlockByName(name);
  }

  /**
   * Load a SQL block by the URL or contents of a Malloy model document
   * and the name of a query contained in the model.
   *
   * @param model The model URL or contents to load and (eventually) compile to retrieve the requested query.
   * @param index The index of the SQL block to use within the model. Note: named blocks are indexable, too.
   * @returns A `SQLBlockMaterializer` capable of materializing the requested query, running it,
   * or loading further related objects.
   */
  public loadSQLBlockByIndex(
    model: ModelURL | ModelString,
    index: number
  ): SQLBlockMaterializer {
    return this.loadModel(model).loadSQLBlockByIndex(index);
  }

  // TODO maybe use overloads for the alternative parameters
  /**
   * Compile a Malloy model by URL or contents.
   *
   * @param source The URL or contents of a Malloy model document to compile.
   * @returns A promise of a compiled `Model`.
   */
  public getModel(source: ModelURL | ModelString): Promise<Model> {
    return this.loadModel(source).getModel();
  }

  /**
   * Compile a Malloy query by URL or contents.
   *
   * @param query The URL or contents of a Malloy query document to compile.
   * @returns A promise of a compiled `PreparedQuery`.
   */
  public getQuery(query: QueryURL | QueryString): Promise<PreparedQuery> {
    return this.loadQuery(query).getPreparedQuery();
  }

  /**
   * Compile a Malloy query by the URL or contents of a model document
   * and the index of an unnamed query contained within the model.
   *
   * @param model The URL or contents of a Malloy model document to compile.
   * @param index The index of an unnamed query contained within the model.
   * @returns A promise of a compiled `PreparedQuery`.
   */
  public getQueryByIndex(
    model: ModelURL | ModelString,
    index: number
  ): Promise<PreparedQuery> {
    return this.loadQueryByIndex(model, index).getPreparedQuery();
  }

  /**
   * Compile a Malloy query by the URL or contents of a model document
   * and the name of a query contained within the model.
   *
   * @param model The URL or contents of a Malloy model document to compile.
   * @param name The name of a query contained within the model.
   * @returns A promise of a compiled `PreparedQuery`.
   */
  public getQueryByName(
    model: ModelURL | ModelString,
    name: string
  ): Promise<PreparedQuery> {
    return this.loadQueryByName(model, name).getPreparedQuery();
  }

  /**
   * Get a SQL block by the URL or contents of a Malloy model document
   * and the name of a SQL block contained in the model.
   *
   * @param model The model URL or contents to load and (eventually) compile to retrieve the requested query.
   * @param name The name of the sql block to use within the model.
   * @returns A promise of a `SQLBlock`.
   */
  public getSQLBlockByName(
    model: ModelURL | ModelString,
    name: string
  ): Promise<SQLBlock> {
    return this.loadSQLBlockByName(model, name).getSQLBlock();
  }

  /**
   * Get a SQL block by the URL or contents of a Malloy model document
   * and the name of a query contained in the model.
   *
   * @param model The model URL or contents to load and (eventually) compile to retrieve the requested query.
   * @param index The index of the SQL block to use within the model. Note: named blocks are indexable, too.
   * @returns A promise of a `SQLBlock`.
   */
  public getSQLBlockByIndex(
    model: ModelURL | ModelString,
    index: number
  ): Promise<SQLBlock> {
    return this.loadSQLBlockByIndex(model, index).getSQLBlock();
  }
}

export class ConnectionRuntime extends Runtime {
  public readonly rawConnections: Connection[];

  constructor(urls: URLReader, connections: Connection[]);
  constructor(connections: Connection[]);
  constructor(
    urlsOrConnections: URLReader | Connection[],
    maybeConnections?: Connection[]
  ) {
    if (maybeConnections === undefined) {
      const connections = urlsOrConnections as Connection[];
      super(FixedConnectionMap.fromArray(connections));
      this.rawConnections = connections;
    } else {
      const connections = maybeConnections as Connection[];
      super(
        urlsOrConnections as URLReader,
        FixedConnectionMap.fromArray(connections)
      );
      this.rawConnections = connections;
    }
  }
}

export class SingleConnectionRuntime<
  T extends Connection = Connection
> extends Runtime {
  public readonly connection: T;

  constructor(urls: URLReader, connection: T);
  constructor(connection: T);
  constructor(urlsOrConnections: URLReader | T, maybeConnections?: T) {
    if (maybeConnections === undefined) {
      const connection = urlsOrConnections as T;
      super(connection);
      this.connection = connection;
    } else {
      const connection = maybeConnections as T;
      super(urlsOrConnections as URLReader, connection);
      this.connection = connection;
    }
  }
}

class FluentState<T> {
  protected runtime: Runtime;
  private readonly _materialize: () => Promise<T>;
  private materialized: Promise<T> | undefined;

  constructor(runtime: Runtime, materialize: () => Promise<T>) {
    this.runtime = runtime;
    this._materialize = materialize;
  }

  protected materialize(): Promise<T> {
    if (this.materialized === undefined) {
      return this.rematerialize();
    }
    return this.materialized;
  }

  protected rematerialize(): Promise<T> {
    this.materialized = this._materialize();
    return this.materialized;
  }

  protected makeQueryMaterializer(
    materialize: () => Promise<PreparedQuery>
  ): QueryMaterializer {
    return new QueryMaterializer(this.runtime, materialize);
  }

  protected makeExploreMaterializer(
    materialize: () => Promise<Explore>
  ): ExploreMaterializer {
    return new ExploreMaterializer(this.runtime, materialize);
  }

  protected makePreparedResultMaterializer(
    materialize: () => Promise<PreparedResult>
  ): PreparedResultMaterializer {
    return new PreparedResultMaterializer(this.runtime, materialize);
  }

  protected makeSQLBlockMaterializer(
    materialize: () => Promise<SQLBlock>
  ): SQLBlockMaterializer {
    return new SQLBlockMaterializer(this.runtime, materialize);
  }
}

/**
 * An object representing the task of loading a `Model`, capable of
 * materializing that model (via `getModel()`) or extending the task to load
 * queries or explores (via e.g. `loadFinalQuery()`, `loadQuery`, `loadExploreByName`, etc.).
 */
export class ModelMaterializer extends FluentState<Model> {
  /**
   * Load the final (unnamed) Malloy query contained within this loaded `Model`.
   *
   * @returns A `QueryMaterializer` capable of materializing the requested query, running it,
   * or loading further related objects.
   */
  public loadFinalQuery(): QueryMaterializer {
    return this.makeQueryMaterializer(async () => {
      return (await this.materialize()).preparedQuery;
    });
  }

  /**
   * Load an unnamed query contained within this loaded `Model` by index.
   *
   * @param index The index of the query to load.
   * @returns A `QueryMaterializer` capable of materializing the requested query, running it,
   * or loading further related objects.
   */
  public loadQueryByIndex(index: number): QueryMaterializer {
    return this.makeQueryMaterializer(async () => {
      return (await this.materialize()).getPreparedQueryByIndex(index);
    });
  }

  /**
   * Load a query contained within this loaded `Model` by its name.
   *
   * @param name The name of the query to load.
   * @returns A `QueryMaterializer` capable of materializing the requested query, running it,
   * or loading further related objects.
   */
  public loadQueryByName(name: string): QueryMaterializer {
    return this.makeQueryMaterializer(async () => {
      return (await this.materialize()).getPreparedQueryByName(name);
    });
  }

  /**
   * Load a query against this loaded `Model` by its URL or contents.
   *
   * @param query The URL or contents of the query to load and (eventually) compile.
   * @returns A `QueryMaterializer` capable of materializing the requested query, running it,
   * or loading further related objects.
   */
  public loadQuery(query: QueryString | QueryURL): QueryMaterializer {
    return this.makeQueryMaterializer(async () => {
      const urlReader = this.runtime.urlReader;
      const connections = this.runtime.connections;
      const parse =
        query instanceof URL
          ? await Malloy.parse({
              url: query,
              urlReader,
            })
          : Malloy.parse({
              source: query,
            });
      const model = await this.getModel();
      const queryModel = await Malloy.compile({
        urlReader,
        connections,
        parse,
        model,
      });
      return queryModel.preparedQuery;
    });
  }

  public async search(
    sourceName: string,
    searchTerm: string,
    limit = 1000,
    searchField: string | undefined = undefined
  ): Promise<SearchIndexResult[] | undefined> {
    const model = await this.materialize();
    const queryModel = new QueryModel(model._modelDef);
    const schema = model.getExploreByName(sourceName).structDef;
    if (schema.structRelationship.type !== "basetable") {
      throw new Error(
        "Expected schema's structRelationship type to be 'basetable'."
      );
    }
    const connectionName = schema.structRelationship.connectionName;
    const connection = await this.runtime.connections.lookupConnection(
      connectionName
    );
    return await queryModel.searchIndex(
      connection,
      sourceName,
      searchTerm,
      limit,
      searchField
    );
  }

  public async searchValueMap(
    sourceName: string,
    limit = 10
  ): Promise<SearchValueMapResult[] | undefined> {
    const model = await this.materialize();
    const schema = model.getExploreByName(sourceName);
    if (schema.structDef.structRelationship.type !== "basetable") {
      throw new Error(
        "Expected schema's structRelationship type to be 'basetable'."
      );
    }
    let indexQuery = "{index: *}";

    if (schema.getFieldByNameIfExists("search_index")) {
      indexQuery = "search_index";
    }

    const searchMapMalloy = `
      query: ${sourceName}
        -> ${indexQuery}
        -> {
          where: fieldType = 'string'
          group_by: fieldName
          aggregate: cardinality is count(distinct fieldValue)
          nest: values is {
            project: fieldValue, weight
            order_by: weight desc
            limit: ${limit}
          }
          limit: 1000
        }
    `;
    const result = await this.loadQuery(searchMapMalloy).run({
      rowLimit: 1000,
    });
    return result._queryResult.result as unknown as SearchValueMapResult[];
  }

  /**
   * Load a SQL Block by name.
   *
   * @param name The name of the SQL Block to load.
   * @returns A `SQLBlockMaterializer` capable of materializing the requested sql block, running it,
   * or loading further related objects.
   */
  public loadSQLBlockByName(name: string): SQLBlockMaterializer {
    return this.makeSQLBlockMaterializer(async () => {
      return (await this.materialize()).getSQLBlockByName(name);
    });
  }

  /**
   * Load a SQL Block by index.
   *
   * @param index The index of the SQL Block to load. Note: named SQL blocks are indexable, too.
   * @returns A `SQLBlockMaterializer` capable of materializing the requested sql block, running it,
   * or loading further related objects.
   *
   * TODO feature-sql-block Should named SQL blocks be indexable? This is not the way unnamed queries work.
   */
  public loadSQLBlockByIndex(index: number): SQLBlockMaterializer {
    return this.makeSQLBlockMaterializer(async () => {
      return (await this.materialize()).getSQLBlockByIndex(index);
    });
  }

  /**
   * Materialize the final query contained within this loaded `Model`.
   *
   * @returns A promise to a prepared query.
   */
  public getFinalQuery(): Promise<PreparedQuery> {
    return this.loadFinalQuery().getPreparedQuery();
  }

  /**
   * Materialize an unnamed query contained within this loaded `Model` by index.
   *
   * @param index The index of the query contained within this loaded `Model`.
   * @returns A promise to a prepared query.
   */
  public getQueryByIndex(index: number): Promise<PreparedQuery> {
    return this.loadQueryByIndex(index).getPreparedQuery();
  }

  /**
   * Materialize a query contained within this loaded `Model` by name.
   *
   * @param name The name of the query contained within this loaded `Model`.
   * @returns A promise to a prepared query.
   */
  public getQueryByName(name: string): Promise<PreparedQuery> {
    return this.loadQueryByName(name).getPreparedQuery();
  }

  /**
   * Materialize a query against this loaded `Model` by its URL or contents.
   *
   * @param query The URL or contents of a query document to compile.
   * @returns A promise to a prepared query.
   */
  public getQuery(query: QueryString | QueryURL): Promise<PreparedQuery> {
    return this.loadQuery(query).getPreparedQuery();
  }

  /**
   * Get a SQL Block by name.
   *
   * @param name The name of the SQL Block to load.
   * @returns A promise of a `SQLBlock`.
   */
  public getSQLBlockByName(name: string): Promise<SQLBlock> {
    return this.loadSQLBlockByName(name).getSQLBlock();
  }

  /**
   * Get a SQL Block by index.
   *
   * @param index The index of the SQL Block to load. Note: named SQL blocks are indexable, too.
   * @returns A promise of a `SQLBlock`.
   *
   * TODO feature-sql-block Should named SQL blocks be indexable? This is not the way unnamed queries work.
   */
  public getSQLBlockByIndex(index: number): Promise<SQLBlock> {
    return this.loadSQLBlockByIndex(index).getSQLBlock();
  }

  // TODO Consider formalizing this. Perhaps as a `withQuery` method,
  //      as well as a `PreparedQuery.fromQueryDefinition` if we choose to expose
  //      `InternalQuery` to the world formally. For now, this should only
  //      be used in tests.
  public _loadQueryFromQueryDef(query: InternalQuery): QueryMaterializer {
    return this.makeQueryMaterializer(async () => {
      const model = await this.materialize();
      return new PreparedQuery(query, model._modelDef);
    });
  }

  /**
   * Load an explore contained within this loaded `Model` by name.
   *
   * @param name The name of the explore contained within this loaded `Model`.
   * @returns An `ExploreMaterializer` capable of materializing the requested explore,
   * or loading further related objects.
   */
  public loadExploreByName(name: string): ExploreMaterializer {
    return this.makeExploreMaterializer(async () => {
      return (await this.materialize()).getExploreByName(name);
    });
  }

  /**
   * Materialize an explore contained within this loaded `Model` by its name.
   *
   * @param query The name of an explore within this loaded `Model`.
   * @returns A promise to an explore.
   */
  public getExploreByName(name: string): Promise<Explore> {
    return this.loadExploreByName(name).getExplore();
  }

  /**
   * Compile and materialize this loaded `Model`.
   *
   * @returns A promise to the compiled model that is loaded.
   */
  public getModel(): Promise<Model> {
    return this.materialize();
  }
}

/**
 * An object representing the task of loading a `Query`, capable of
 * materializing the query (via `getPreparedQuery()`) or extending the task to load
 * prepared results or run the query (via e.g. `loadPreparedResult()` or `run()`).
 */
export class QueryMaterializer extends FluentState<PreparedQuery> {
  /**
   * Run this loaded `Query`.
   *
   * @returns The query results from running this loaded query.
   */
  async run(options?: RunSQLOptions): Promise<Result> {
    const connections = this.runtime.connections;
    const preparedResult = await this.getPreparedResult();
    return Malloy.run({ connections, preparedResult, options });
  }

  async *runStream(options?: {
    rowLimit?: number;
  }): AsyncIterableIterator<DataRecord> {
    const preparedResult = await this.getPreparedResult();
    const connections = this.runtime.connections;
    const stream = Malloy.runStream({ connections, preparedResult, options });
    for await (const row of stream) {
      yield row;
    }
  }

  /**
   * Load the prepared result of this loaded query.
   *
   * @returns A `PreparedResultMaterializer` capable of materializing the requested
   * prepared query or running it.
   */
  public loadPreparedResult(): PreparedResultMaterializer {
    return this.makePreparedResultMaterializer(async () => {
      return (await this.materialize()).preparedResult;
    });
  }

  /**
   * Materialize the prepared result of this loaded query.
   *
   * @returns A promise of the prepared result of this loaded query.
   */
  public getPreparedResult(): Promise<PreparedResult> {
    return this.loadPreparedResult().getPreparedResult();
  }

  /**
   * Materialize the SQL of this loaded query.
   *
   * @returns A promise of the SQL string.
   */
  public async getSQL(): Promise<string> {
    return (await this.getPreparedResult()).sql;
  }

  /**
   * Materialize this loaded query.
   *
   * @returns A promise of the `PreparedQuery`.
   */
  public getPreparedQuery(): Promise<PreparedQuery> {
    return this.materialize();
  }
}

/**
 * An object representing the task of loading a `PreparedResult`, capable of
 * materializing the prepared result (via `getPreparedResult()`) or extending the task run
 * the query.
 */
export class PreparedResultMaterializer extends FluentState<PreparedResult> {
  /**
   * Run this prepared result.
   *
   * @returns A promise to the query result data.
   */
  async run(options?: RunSQLOptions): Promise<Result> {
    const preparedResult = await this.getPreparedResult();
    const connections = this.runtime.connections;
    return Malloy.run({ connections, preparedResult, options });
  }

  async *runStream(options?: {
    rowLimit?: number;
  }): AsyncIterableIterator<DataRecord> {
    const preparedResult = await this.getPreparedResult();
    const connections = this.runtime.connections;
    const stream = Malloy.runStream({ connections, preparedResult, options });
    for await (const row of stream) {
      yield row;
    }
  }

  /**
   * Materialize this loaded prepared result.
   *
   * @returns A promise of a prepared result.
   */
  public getPreparedResult(): Promise<PreparedResult> {
    return this.materialize();
  }

  /**
   * Materialize the SQL of this loaded prepared result.
   *
   * @returns A promise to the SQL string.
   */
  public async getSQL(): Promise<string> {
    return (await this.getPreparedResult()).sql;
  }
}

/**
 * An object representing the task of loading a `SQLBlock`, capable of
 * materializing the SQLBlock (via `getSQLBlock()`) or extending the task run
 * the query.
 */
export class SQLBlockMaterializer extends FluentState<SQLBlock> {
  /**
   * Run this SQL block.
   *
   * @returns A promise to the query result data.
   */
  async run(options?: RunSQLOptions): Promise<Result> {
    const sqlBlock = await this.getSQLBlock();
    const connections = this.runtime.connections;
    return Malloy.run({
      connections,
      sqlBlock,
      options,
    });
  }

  async *runStream(options?: {
    rowLimit?: number;
  }): AsyncIterableIterator<DataRecord> {
    const sqlBlock = await this.getSQLBlock();
    const connections = this.runtime.connections;
    const stream = Malloy.runStream({ connections, sqlBlock, options });
    for await (const row of stream) {
      yield row;
    }
  }

  /**
   * Materialize this loaded SQL block.
   *
   * @returns A promise of a SQL block.
   */
  public getSQLBlock(): Promise<SQLBlock> {
    return this.materialize();
  }

  /**
   * Materialize the SQL of this loaded SQL block.
   *
   * @returns A promise to the SQL string.
   */
  public async getSQL(): Promise<string> {
    const sqlBlock = await this.getSQLBlock();
    return doNotUseStringFromSqlBlockFIXME(sqlBlock);
  }
}

/**
 * An object representing the task of loading an `Explore`, capable of
 * materializing the explore (via `getExplore()`) or extending the task to produce
 * related queries.
 */
export class ExploreMaterializer extends FluentState<Explore> {
  /**
   * Load a query contained within this loaded explore.
   *
   * @param name The name of the query to load.
   * @returns A `QueryMaterializer` capable of materializing the requested query, running it,
   * or loading further related objects.
   */
  public loadQueryByName(name: string): QueryMaterializer {
    return this.makeQueryMaterializer(async () => {
      return (await this.materialize()).getQueryByName(name);
    });
  }

  /**
   * Materialize a query contained within this loaded explore.
   *
   * @param name The name of the query to materialize.
   * @returns A promise to the requested prepared query.
   */
  public getQueryByName(name: string): Promise<PreparedQuery> {
    return this.loadQueryByName(name).getPreparedQuery();
  }

  /**
   * Materialize this loaded explore.
   *
   * @returns A promise to the compiled `Explore`.
   */
  public getExplore(): Promise<Explore> {
    return this.materialize();
  }
}

export type ResultJSON = {
  queryResult: QueryResult;
  modelDef: ModelDef;
};

/**
 * The result of running a Malloy query.
 *
 * A `Result` is a `PreparedResult` along with the data retrieved from running the query.
 */
export class Result extends PreparedResult {
  protected inner: QueryResult;

  constructor(queryResult: QueryResult, modelDef: ModelDef) {
    super(queryResult, modelDef);
    this.inner = queryResult;
  }

  public get _queryResult(): QueryResult {
    return this.inner;
  }

  /**
   * @returns The result data.
   */
  public get data(): DataArray {
    return new DataArray(this.inner.result, this.resultExplore, undefined);
  }

  public get totalRows(): number {
    return this.inner.totalRows;
  }

  public toJSON(): ResultJSON {
    return { queryResult: this.inner, modelDef: this._modelDef };
  }

  public static fromJSON({ queryResult, modelDef }: ResultJSON): Result {
    return new Result(queryResult, modelDef);
  }
}

export type DataColumn =
  | DataArray
  | DataRecord
  | DataString
  | DataBoolean
  | DataNumber
  | DataDate
  | DataTimestamp
  | DataNull
  | DataBytes;

export type DataArrayOrRecord = DataArray | DataRecord;

abstract class Data<T> {
  protected _field: Field | Explore;

  constructor(field: Field | Explore) {
    this._field = field;
  }

  get field(): Field | Explore {
    return this._field;
  }

  public abstract get value(): T;

  isString(): this is DataString {
    return this instanceof DataString;
  }

  get string(): DataString {
    if (this.isString()) {
      return this;
    }
    throw new Error("Not a string.");
  }

  isBoolean(): this is DataBoolean {
    return this instanceof DataBoolean;
  }

  get boolean(): DataBoolean {
    if (this.isBoolean()) {
      return this;
    }
    throw new Error("Not a boolean.");
  }

  isNumber(): this is DataNumber {
    return this instanceof DataNumber;
  }

  get number(): DataNumber {
    if (this.isNumber()) {
      return this;
    }
    throw new Error("Not a number.");
  }

  isTimestamp(): this is DataTimestamp {
    return this instanceof DataTimestamp;
  }

  get timestamp(): DataTimestamp {
    if (this.isTimestamp()) {
      return this;
    }
    throw new Error("Not a timestamp.");
  }

  isDate(): this is DataDate {
    return this instanceof DataDate;
  }

  get date(): DataDate {
    if (this.isDate()) {
      return this;
    }
    throw new Error("Not a date.");
  }

  isNull(): this is DataNull {
    return this instanceof DataNull;
  }

  isBytes(): this is DataBytes {
    return this instanceof DataBytes;
  }

  get bytes(): DataBytes {
    if (this.isBytes()) {
      return this;
    }
    throw new Error("Not bytes.");
  }

  isRecord(): this is DataRecord {
    return this instanceof DataRecord;
  }

  get record(): DataRecord {
    if (this.isRecord()) {
      return this;
    }
    throw new Error("Not a record.");
  }

  isArray(): this is DataArray {
    return this instanceof DataArray;
  }

  get array(): DataArray {
    if (this.isArray()) {
      return this;
    }
    throw new Error("Not an array.");
  }

  isArrayOrRecord(): DataArrayOrRecord {
    if (this instanceof DataArray || this instanceof DataRecord) {
      return this;
    }
    throw new Error("No Array or Record");
  }
}

class ScalarData<T> extends Data<T> {
  protected _value: T;
  protected _field: AtomicField;

  constructor(value: T, field: AtomicField) {
    super(field);
    this._value = value;
    this._field = field;
  }

  public get value(): T {
    return this._value;
  }

  get field(): AtomicField {
    return this._field;
  }
}

class DataString extends ScalarData<string> {
  protected _field: StringField;

  constructor(value: string, field: StringField) {
    super(value, field);
    this._field = field;
  }

  get field(): StringField {
    return this._field;
  }
}

class DataBoolean extends ScalarData<boolean> {
  protected _field: BooleanField;

  constructor(value: boolean, field: BooleanField) {
    super(value, field);
    this._field = field;
  }

  get field(): BooleanField {
    return this._field;
  }
}

class DataNumber extends ScalarData<number> {
  protected _field: NumberField;

  constructor(value: number, field: NumberField) {
    super(value, field);
    this._field = field;
  }

  get field(): NumberField {
    return this._field;
  }
}

class DataTimestamp extends ScalarData<Date> {
  protected _field: TimestampField;

  constructor(value: Date, field: TimestampField) {
    super(value, field);
    this._field = field;
  }

  public get value(): Date {
    // TODO properly map the data from BQ/Postgres types
    if (this._value instanceof Date) {
      return this._value;
    } else if (typeof this._value === "number") {
      return new Date(super.value);
    } else if (typeof this._value !== "string") {
      return new Date((this._value as unknown as { value: string }).value);
    } else {
      return new Date(super.value);
    }
  }

  get field(): TimestampField {
    return this._field;
  }
}

class DataDate extends ScalarData<Date> {
  protected _field: DateField;

  constructor(value: Date, field: DateField) {
    super(value, field);
    this._field = field;
  }

  public get value(): Date {
    // TODO properly map the data from BQ/Postgres types
    if (this._value instanceof Date) {
      return this._value;
    } else if (typeof this._value !== "string") {
      return new Date((this._value as unknown as { value: string }).value);
    } else {
      return new Date(super.value);
    }
  }

  get field(): DateField {
    return this._field;
  }
}

class DataBytes extends ScalarData<Buffer> {}

class DataNull extends Data<null> {
  public get value(): null {
    return null;
  }
}

export class DataArray extends Data<QueryData> implements Iterable<DataRecord> {
  private queryData: QueryData;
  protected _field: Explore;

  constructor(
    queryData: QueryData,
    field: Explore,
    public readonly parent: DataArrayOrRecord | undefined
  ) {
    super(field);
    this.queryData = queryData;
    this._field = field;
  }

  /**
   * @returns The `Explore` that describes the structure of this data.
   */
  public get field(): Explore {
    return this._field;
  }

  /**
   * @returns The raw object form of the data.
   */
  public toObject(): QueryData {
    return this.queryData;
  }

  path(...path: (number | string)[]): DataColumn {
    return getPath(this, path);
  }

  row(index: number): DataRecord {
    return new DataRecord(this.queryData[index], index, this.field, this);
  }

  get rowCount(): number {
    return this.queryData.length;
  }

  public get value(): QueryData {
    return this.toObject();
  }

  [Symbol.iterator](): Iterator<DataRecord> {
    let currentIndex = 0;
    const queryData = this.queryData;
    const getRow = (index: number) => this.row(index);
    return {
      next(): IteratorResult<DataRecord> {
        if (currentIndex < queryData.length) {
          return { value: getRow(currentIndex++), done: false };
        } else {
          return { value: undefined, done: true };
        }
      },
    };
  }

  async *inMemoryStream(): AsyncIterableIterator<DataRecord> {
    for (let i = 0; i < this.queryData.length; i++) {
      yield this.row(i);
    }
  }
}

function getPath(data: DataColumn, path: (number | string)[]): DataColumn {
  for (const segment of path) {
    if (typeof segment === "number") {
      data = data.array.row(segment);
    } else {
      data = data.record.cell(segment);
    }
  }
  return data;
}

export class DataRecord extends Data<{ [fieldName: string]: DataColumn }> {
  private queryDataRow: QueryDataRow;
  protected _field: Explore;
  public readonly index: number | undefined;

  constructor(
    queryDataRow: QueryDataRow,
    index: number | undefined,
    field: Explore,
    public readonly parent: DataArrayOrRecord | undefined
  ) {
    super(field);
    this.queryDataRow = queryDataRow;
    this._field = field;
    this.index = index;
  }

  toObject(): QueryDataRow {
    return this.queryDataRow;
  }

  path(...path: (number | string)[]): DataColumn {
    return getPath(this, path);
  }

  cell(fieldOrName: string | Field): DataColumn {
    const fieldName =
      typeof fieldOrName === "string" ? fieldOrName : fieldOrName.name;
    const field = this._field.getFieldByName(fieldName);
    const value = this.queryDataRow[fieldName];
    if (value === null) {
      return new DataNull(field);
    }
    if (field.isAtomicField()) {
      if (field.isBoolean()) {
        return new DataBoolean(value as boolean, field);
      } else if (field.isDate()) {
        return new DataDate(value as Date, field);
      } else if (field.isTimestamp()) {
        return new DataTimestamp(value as Date, field);
      } else if (field.isNumber()) {
        return new DataNumber(value as number, field);
      } else if (field.isString()) {
        return new DataString(value as string, field);
      }
    } else if (field.isExploreField()) {
      if (Array.isArray(value)) {
        return new DataArray(value, field, this);
      } else {
        return new DataRecord(value as QueryDataRow, undefined, field, this);
      }
    }
    throw new Error(
      `Internal Error: could not construct data column for field '${fieldName}'.`
    );
  }

  public get value(): { [fieldName: string]: DataColumn } {
    throw new Error("Not implemented;");
  }

  // Non repeating values show up as DataRecords
  public get field(): Explore {
    return this._field;
  }

  // Allow iteration over non repeating values to simplify end user code.
  [Symbol.iterator](): Iterator<DataRecord> {
    let returned = false;
    const getSelf = () => {
      return this;
    };
    return {
      next(): IteratorResult<DataRecord> {
        if (!returned) {
          returned = true;
          return {
            value: getSelf(),
            done: false,
          };
        } else {
          return { value: undefined, done: true };
        }
      },
    };
  }
}

function isURLReader(
  thing:
    | URLReader
    | LookupConnection<InfoConnection>
    | LookupConnection<Connection>
    | Connection
): thing is URLReader {
  return "readURL" in thing;
}

function isLookupConnection<T extends InfoConnection = InfoConnection>(
  thing:
    | URLReader
    | LookupConnection<InfoConnection>
    | LookupConnection<Connection>
    | Connection
): thing is LookupConnection<T> {
  return "lookupConnection" in thing;
}

export interface WriteStream {
  write: (text: string) => void;
  close: () => void;
}

export abstract class DataWriter {
  constructor(protected readonly stream: WriteStream) {}

  abstract process(data: AsyncIterableIterator<DataRecord>): Promise<void>;
}

export class JSONWriter extends DataWriter {
  async process(data: AsyncIterableIterator<DataRecord>): Promise<void> {
    this.stream.write("[\n");
    for await (const row of data) {
      if (row.index !== undefined && row.index > 0) {
        this.stream.write(",\n");
      }
      const json = JSON.stringify(row.toObject(), null, 2);
      const jsonLines = json.split("\n");
      for (let i = 0; i < jsonLines.length; i++) {
        const line = jsonLines[i];
        this.stream.write(`  ${line}`);
        if (i < jsonLines.length - 1) {
          this.stream.write("\n");
        }
      }
    }
    this.stream.write("\n]\n");
    this.stream.close();
  }
}

export class CSVWriter extends DataWriter {
  private readonly columnSeparator = ",";
  private readonly rowSeparator = "\n";
  private readonly quoteCharacter = '"';
  private readonly includeHeader = true;

  private escape(value: string) {
    const hasInnerQuote = value.includes(this.quoteCharacter);
    const hasInnerCommas = value.includes(this.columnSeparator);
    const hasNewline = value.includes(this.rowSeparator);
    const needsQuoting = hasInnerCommas || hasInnerQuote || hasNewline;
    if (hasInnerQuote) {
      value = value.replace(
        new RegExp(this.quoteCharacter, "g"),
        this.quoteCharacter + this.quoteCharacter
      );
    }

    if (needsQuoting) {
      value = this.quoteCharacter + value + this.quoteCharacter;
    }

    return value;
  }

  private stringify(cell: DataColumn) {
    if (cell.isNull()) {
      return "";
    } else if (
      cell.isArray() ||
      cell.isRecord() ||
      cell.isBoolean() ||
      cell.isNumber()
    ) {
      return JSON.stringify(cell.value);
    } else if (cell.isDate() || cell.isTimestamp()) {
      return cell.value.toISOString();
    } else if (cell.isString()) {
      return cell.value;
    } else {
      return `${cell.value}`;
    }
  }

  async process(data: AsyncIterableIterator<DataRecord>): Promise<void> {
    let fields;
    for await (const row of data) {
      if (fields === undefined) {
        fields = row.field.allFields;
        if (this.includeHeader) {
          for (let fieldIndex = 0; fieldIndex < fields.length; fieldIndex++) {
            const field = fields[fieldIndex];
            this.stream.write(this.escape(field.name));
            if (fieldIndex !== fields.length - 1) {
              this.stream.write(this.columnSeparator);
            }
          }
          this.stream.write(this.rowSeparator);
        }
      }
      for (let fieldIndex = 0; fieldIndex < fields.length; fieldIndex++) {
        const field = fields[fieldIndex];
        this.stream.write(this.escape(this.stringify(row.cell(field))));
        if (fieldIndex !== fields.length - 1) {
          this.stream.write(this.columnSeparator);
        }
      }
      this.stream.write(this.rowSeparator);
    }
    this.stream.close();
  }
}<|MERGE_RESOLUTION|>--- conflicted
+++ resolved
@@ -43,11 +43,8 @@
   DocumentPosition as ModelDocumentPosition,
   SearchIndexResult,
   SearchValueMapResult,
-<<<<<<< HEAD
   doNotUseStringFromSqlBlockFIXME,
-=======
   NamedQuery,
->>>>>>> 37c181d2
 } from "./model";
 import {
   LookupConnection,
