--- conflicted
+++ resolved
@@ -20,12 +20,7 @@
  * TORT OR OTHERWISE, ARISING FROM, OUT OF OR IN CONNECTION WITH THE
  * SOFTWARE OR THE USE OR OTHER DEALINGS IN THE SOFTWARE.
  */
-<<<<<<< HEAD
-
-import { cloneDeep } from "lodash";
-=======
 import cloneDeep from "lodash/cloneDeep";
->>>>>>> e298a496
 
 import {
   DocumentLocation,
