/* eslint-disable no-console */
/*
 * Copyright 2021 Google LLC
 *
 * This program is free software; you can redistribute it and/or
 * modify it under the terms of the GNU General Public License
 * version 2 as published by the Free Software Foundation.
 *
 * This program is distributed in the hope that it will be useful,
 * but WITHOUT ANY WARRANTY; without even the implied warranty of
 * MERCHANTABILITY or FITNESS FOR A PARTICULAR PURPOSE. See the
 * GNU General Public License for more details.
 */

// eslint-disable-next-line @typescript-eslint/no-explicit-any

import { Result } from "@malloydata/malloy";
import { RuntimeList } from "./runtimes";

// No prebuilt shared model, each test is complete.  Makes debugging easier.

const dialects = [
  "bigquery", //
  "postgres", //
];

type DialectNames = typeof dialects[number];

const runtimes = new RuntimeList(dialects);

afterAll(async () => {
  await runtimes.closeAll();
});

declare global {
  // eslint-disable-next-line @typescript-eslint/no-namespace
  namespace jest {
    interface Matchers<R> {
      isSqlEq(): R;
    }
  }
}

expect.extend({
  isSqlEq: (result: Result) => {
    const wantEq = result.data.path(0, "calc").value;
    if (wantEq != "=") {
      return {
        pass: false,
        message: () => `${wantEq}\nSQL:\n${result.sql}`,
      };
    }
    return {
      pass: true,
      message: () => "SQL expression matched",
    };
  },
});

const basicTypes: Record<DialectNames, string> = {
  bigquery: `
    SELECT * FROM UNNEST([STRUCT(
      CAST('2021-02-24' as DATE) as t_date,
      CAST('2021-02-24 03:05:06' as TIMESTAMP) as t_timestamp
    )])`,
  postgres: `
    SELECT
      DATE('2021-02-24') as t_date,
      '2021-02-24 03:05:06'::timestamp with time zone as t_timestamp
  `,
};

runtimes.runtimeMap.forEach((runtime, databaseName) => {
<<<<<<< HEAD
  async function sqlEq(expr: string, result: string) {
    return await runtime
      .loadQuery(
        `
          sql: basicTypes is || ${basicTypes[databaseName]} ;;
          query:
            from_sql(basicTypes) {
              dimension:
                expect is ${result}
                got is ${expr}
            }
            -> {
              project: calc is
                pick '=' when expect = got
                else concat('${expr} != ${result}. Got: ', got::string)
            }
        `
      )
      .run();
  }

  function checkEqual(result: Result) {
    let wantEq = result.data.path(0, "calc").value;
    if (wantEq != "=") {
      wantEq = wantEq + "\nSQL: " + result.sql;
=======
  async function sqlEq(expr: string, result: string | boolean) {
    let query: string;
    if (typeof result == "boolean") {
      const notEq = `concat('${expr} was ${!result} expected ${result}')`;
      const whenPick = result ? "'=' when exprTrue" : `${notEq} when exprTrue`;
      const elsePick = result ? notEq : "'='";
      query = `
        sql: basicTypes is || ${basicTypes[databaseName]} ;;
        query:
          from_sql(basicTypes) {
            dimension: booleanExpression is ${expr}
          } -> { project: exprTrue is booleanExpression }
          -> {
            project: calc is pick ${whenPick} else ${elsePick}
          }
      `;
    } else {
      query = `
        sql: basicTypes is || ${basicTypes[databaseName]} ;;
        query:
          from_sql(basicTypes) {
            dimension: expect is ${result}
            dimension: got is ${expr}
          } -> {
            project: calc is
              pick '=' when expect = got
              else concat('${expr} != ${result}. Got: ', got::string)
          }
      `;
>>>>>>> e6b12eb5
    }
    return await runtime.loadQuery(query).run();
  }

  test(`date in sql_block no explore- ${databaseName}`, async () => {
    const result = await sqlEq("t_date", "@2021-02-24");
    expect(result).isSqlEq();
  });

<<<<<<< HEAD
  it(`dates and timestamps - ${databaseName}`, async () => {
    const result = await runtime
      .loadQuery(
        `
      sql: basicTypes is || ${basicTypes[databaseName]} ;;

      query: from_sql(basicTypes) -> {
        aggregate:
          d1 is count() { where: t_date ? @2021-02-24} = 1
          d2 is count() { where: t_date ? @2021-02-23 for 2 days} = 1
          // d3 is count() { where: t_date ? @2021-02-23 00 ?00 for 2 days} = 1



          t1 is count() { where: t_timestamp ? @2021-02-24} = 1
          // t2 is count() { where: t_timestamp ? @2021-02-23 for 2 days} = 1
          t3 is count() { where: t_timestamp ? @2021-02-23 00:00:00 for 2 days} = 1
      }
      `
      )
      .run();

    result.resultExplore.allFields.forEach((field) => {
      expect(`${result.data.path(0, field.name).value} ${field.name}`).toBe(
        `true ${field.name}`
      );
    });
  });

  it(`Run Test Here - ${databaseName}`, async () => {
    const result = await runtime
      .loadQuery(
        `
      sql: basicTypes is || ${basicTypes[databaseName]} ;;

      query: from_sql(basicTypes) -> {
        aggregate:
          works is count() = 1

          // this is actually not working quite right, needs to be a date comparison, not a
          //  time comparison or an error...
          // d3 is count() { where: t_date ? @2021-02-23 00 ?00 for 2 days} = 1

          // the end of the range is a date which can't be casted to a timezone.
          // t2 is count() { where: t_timestamp ? @2021-02-23 for 2 days} = 1
      }
      `
      )
      .run();
    // console.log(result.sql);

    result.resultExplore.allFields.forEach((field) => {
      expect(`${result.data.path(0, field.name).value} ${field.name}`).toBe(
        `true ${field.name}`
      );
    });
=======
  test(`timestamp in sql_block no explore- ${databaseName}`, async () => {
    const result = await sqlEq("t_timestamp", "@2021-02-24 03:05:06");
    expect(result).isSqlEq();
  });

  test(`valid timestamp without seconds - ${databaseName}`, async () => {
    // discovered this writing tests ...
    const result = await sqlEq("year(@2000-01-01 00:00)", "2000");
    expect(result).isSqlEq();
>>>>>>> e6b12eb5
  });

  describe(`time operations - ${databaseName}`, () => {
    describe(`time difference - ${databaseName}`, () => {
      test("forwards is positive", async () => {
        const result = await sqlEq("day(@2000-01-01 to @2000-01-02)", "1");
        expect(result).isSqlEq();
      });
      test("reverse is negative", async () => {
        const result = await sqlEq("day(@2000-01-02 to @2000-01-01)", "-1");
        expect(result).isSqlEq();
      });
      test("DATE to TIMESTAMP", async () => {
        const result = await sqlEq(
          "day((@1999)::date to @2000-01-01 00:00:00)",
          "365"
        );
        expect(result).isSqlEq();
      });
      test("TIMESTAMP to DATE", async () => {
        const result = await sqlEq(
          "month(@2000-01-01 to (@1999)::date)",
          "-12"
        );
        expect(result).isSqlEq();
      });
      test("seconds", async () => {
        const result = await sqlEq(
          "seconds(@2001-01-01 00:00:00 to @2001-01-01 00:00:42)",
          "42"
        );
        expect(result).isSqlEq();
      });
      test("many seconds", async () => {
        const result = await sqlEq(
          "seconds(@2001-01-01 00:00:00 to @2001-01-02 00:00:42)",
          "86442"
        );
        expect(result).isSqlEq();
      });
      test("minutes", async () => {
        const result = await sqlEq(
          "minutes(@2001-01-01 00:00:00 to @2001-01-01 00:42:00)",
          "42"
        );
        expect(result).isSqlEq();
      });
      test("many minutes", async () => {
        const result = await sqlEq(
          "minutes(@2001-01-01 00:00:00 to @2001-01-02 00:42:00)",
          "1482"
        );
        expect(result).isSqlEq();
      });

      test("hours", async () => {
        const result = await sqlEq(
          "hours(@2001-01-01 00:00:00 to @2001-01-02 18:00:00)",
          "42"
        );
        expect(result).isSqlEq();
      });
      test("days", async () => {
        const result = await sqlEq("days(@2001-01-01 to @2001-02-12)", "42");
        expect(result).isSqlEq();
      });
      test("weeks", async () => {
        const result = await sqlEq("weeks(@2001-01-01 to @2001-10-27)", "42");
        expect(result).isSqlEq();
      });
      test("quarters", async () => {
        const result = await sqlEq(
          "quarters(@2001-01-01 to @2011-09-30)",
          "42"
        );
        expect(result).isSqlEq();
      });
      test("months", async () => {
        const result = await sqlEq("months(@2000-01-01 to @2003-07-01)", "42");
<<<<<<< HEAD
        expect(checkEqual(result)).toBe("=");
=======
        expect(result).isSqlEq();
>>>>>>> e6b12eb5
      });
      test("years", async () => {
        const result = await sqlEq("year(@2000 to @2042)", "42");
        expect(result).isSqlEq();
      });
    });

    describe(`timestamp truncation - ${databaseName}`, () => {
      // 2021-02-24 03:05:06
      test(`trunc second - ${databaseName}`, async () => {
        const result = await sqlEq(
          "t_timestamp.second",
          "@2021-02-24 03:05:06"
        );
        expect(result).isSqlEq();
      });

      test(`trunc minute - ${databaseName}`, async () => {
        const result = await sqlEq(
          "t_timestamp.minute",
          "@2021-02-24 03:05:00"
        );
        expect(result).isSqlEq();
      });

      test(`trunc hour - ${databaseName}`, async () => {
        const result = await sqlEq("t_timestamp.hour", "@2021-02-24 03:00:00");
        expect(result).isSqlEq();
      });

      test(`trunc day - ${databaseName}`, async () => {
        const result = await sqlEq("t_timestamp.day", "@2021-02-24 00:00:00");
        expect(result).isSqlEq();
      });

      test(`trunc week - ${databaseName}`, async () => {
        const result = await sqlEq("t_timestamp.week", "@2021-02-21 00:00:00");
        expect(result).isSqlEq();
      });

      test(`trunc month - ${databaseName}`, async () => {
        const result = await sqlEq("t_timestamp.month", "@2021-02-01 00:00:00");
        expect(result).isSqlEq();
      });

      test(`trunc quarter - ${databaseName}`, async () => {
        const result = await sqlEq(
          "t_timestamp.quarter",
          "@2021-01-01 00:00:00"
        );
        expect(result).isSqlEq();
      });

      test(`trunc year - ${databaseName}`, async () => {
        const result = await sqlEq("t_timestamp.year", "@2021-01-01 00:00:00");
        expect(result).isSqlEq();
      });
    });

    describe(`timestamp extraction - ${databaseName}`, () => {
      // 2021-02-24 03:05:06
      test(`extract second - ${databaseName}`, async () => {
        const result = await sqlEq("second(t_timestamp)", "6");
        expect(result).isSqlEq();
      });
      test(`extract minute - ${databaseName}`, async () => {
        const result = await sqlEq("minute(t_timestamp)", "5");
        expect(result).isSqlEq();
      });
      test(`extract hour - ${databaseName}`, async () => {
        const result = await sqlEq("hour(t_timestamp)", "3");
        expect(result).isSqlEq();
      });
      test(`extract day - ${databaseName}`, async () => {
        const result = await sqlEq("day(t_timestamp)", "24");
        expect(result).isSqlEq();
      });
      test(`extract day_of_week - ${databaseName}`, async () => {
        const result = await sqlEq("day_of_week(t_timestamp)", "4");
        expect(result).isSqlEq();
      });
      test(`first week day is one  - ${databaseName}`, async () => {
        const result = await sqlEq("day_of_week(t_timestamp.week)", "1");
        expect(result).isSqlEq();
      });
      test(`extract day_of_year - ${databaseName}`, async () => {
        const result = await sqlEq("day_of_year(t_timestamp)", "55");
        expect(result).isSqlEq();
      });
      test(`extract week - ${databaseName}`, async () => {
        const result = await sqlEq("week(t_timestamp)", "8");
        expect(result).isSqlEq();
      });
      test(`extract month - ${databaseName}`, async () => {
        const result = await sqlEq("month(t_timestamp)", "2");
        expect(result).isSqlEq();
      });
      test(`extract quarter - ${databaseName}`, async () => {
        const result = await sqlEq("quarter(t_timestamp)", "1");
        expect(result).isSqlEq();
      });
      test(`extract year - ${databaseName}`, async () => {
        const result = await sqlEq("year(t_timestamp)", "2021");
        expect(result).isSqlEq();
      });
    });

    describe(`date truncation - ${databaseName}`, () => {
      test(`date trunc day - ${databaseName}`, async () => {
        const result = await sqlEq("t_date.day", "@2021-02-24");
        expect(result).isSqlEq();
      });

      test(`date trunc week - ${databaseName}`, async () => {
        const result = await sqlEq("t_date.week", "@2021-02-21");
        expect(result).isSqlEq();
      });

      test(`date trunc month - ${databaseName}`, async () => {
        const result = await sqlEq("t_date.month", "@2021-02-01");
        expect(result).isSqlEq();
      });

      test(`date trunc quarter - ${databaseName}`, async () => {
        const result = await sqlEq("t_date.quarter", "@2021-01-01");
        expect(result).isSqlEq();
      });

      test(`date trunc year - ${databaseName}`, async () => {
        const result = await sqlEq("t_date.year", "@2021");
        expect(result).isSqlEq();
      });
    });

    describe(`date extraction - ${databaseName}`, () => {
      test(`date extract day - ${databaseName}`, async () => {
        const result = await sqlEq("day(t_date)", "24");
        expect(result).isSqlEq();
      });
      test(`date extract day_of_week - ${databaseName}`, async () => {
        const result = await sqlEq("day_of_week(t_date)", "4");
        expect(result).isSqlEq();
      });
      test(`date extract day_of_year - ${databaseName}`, async () => {
        const result = await sqlEq("day_of_year(t_date)", "55");
        expect(result).isSqlEq();
      });
      test(`date extract week - ${databaseName}`, async () => {
        const result = await sqlEq("week(t_date)", "8");
        expect(result).isSqlEq();
      });
      test(`date extract month - ${databaseName}`, async () => {
        const result = await sqlEq("month(t_date)", "2");
        expect(result).isSqlEq();
      });
      test(`date extract quarter - ${databaseName}`, async () => {
        const result = await sqlEq("quarter(t_date)", "1");
        expect(result).isSqlEq();
      });
      test(`date extract year - ${databaseName}`, async () => {
        const result = await sqlEq("year(t_date)", "2021");
        expect(result).isSqlEq();
      });
    });
    describe(`delta - ${databaseName}`, () => {
      test(`timestamp delta second - ${databaseName}`, async () => {
        const result = await sqlEq(
          "t_timestamp + 10 seconds",
          "@2021-02-24 03:05:16"
        );
        expect(result).isSqlEq();
      });
      test(`timestamp delta negative second - ${databaseName}`, async () => {
        const result = await sqlEq(
          "t_timestamp - 6 seconds",
          "@2021-02-24 03:05:00"
        );
        expect(result).isSqlEq();
      });
      test(`timestamp delta minute - ${databaseName}`, async () => {
        const result = await sqlEq(
          "t_timestamp + 10 minutes",
          "@2021-02-24 03:15:06"
        );
        expect(result).isSqlEq();
      });
      test(`timestamp delta hours - ${databaseName}`, async () => {
        const result = await sqlEq(
          "t_timestamp + 10 hours",
          "@2021-02-24 13:05:06"
        );
        expect(result).isSqlEq();
      });
      test(`timestamp delta week - ${databaseName}`, async () => {
        const result = await sqlEq(
          "(t_timestamp - 2 weeks)::date",
          "@2021-02-10"
        );
        expect(result).isSqlEq();
      });
      test(`timestamp delta month - ${databaseName}`, async () => {
        const result = await sqlEq(
          "(t_timestamp + 9 months)::date",
          "@2021-11-24"
        );
        expect(result).isSqlEq();
      });
      test(`timestamp delta quarter - ${databaseName}`, async () => {
        const result = await sqlEq(
          "(t_timestamp + 2 quarters)::date",
          "@2021-08-24"
        );
        expect(result).isSqlEq();
      });
      test(`timestamp delta year - ${databaseName}`, async () => {
        const result = await sqlEq(
          "(t_timestamp + 10 years)::date",
          "@2031-02-24"
        );
        expect(result).isSqlEq();
      });
      test(`date delta second - ${databaseName}`, async () => {
        const result = await sqlEq(
          "t_date + 10 seconds",
          "@2021-02-24 00:00:10"
        );
        expect(result).isSqlEq();
      });
      test(`date delta minute - ${databaseName}`, async () => {
        const result = await sqlEq(
          "t_date + 10 minutes",
          "@2021-02-24 00:10:00"
        );
        expect(result).isSqlEq();
      });
      test(`date delta hours - ${databaseName}`, async () => {
        const result = await sqlEq("t_date + 10 hours", "@2021-02-24 10:00:00");
        expect(result).isSqlEq();
      });
      test(`date delta week - ${databaseName}`, async () => {
        const result = await sqlEq("t_date - 2 weeks", "@2021-02-10");
        expect(result).isSqlEq();
      });
      test(`date delta month - ${databaseName}`, async () => {
        const result = await sqlEq("t_date + 9 months", "@2021-11-24");
        expect(result).isSqlEq();
      });
      test(`date delta quarter - ${databaseName}`, async () => {
        const result = await sqlEq("t_date + 2 quarters", "@2021-08-24");
        expect(result).isSqlEq();
      });
      test(`date delta year - ${databaseName}`, async () => {
        const result = await sqlEq("t_date + 10 years", "@2031-02-24");
        expect(result).isSqlEq();
      });
    });
    describe(`to range edge tests - ${databaseName}`, () => {
      describe(`${databaseName} date`, () => {
        test(`before to is outside - ${databaseName}`, async () => {
          const result = await sqlEq(
            "t_date ? @2021-02-25 to @2021-03-01",
            false
          );
          expect(result).isSqlEq();
        });
        test(`first to is inside - ${databaseName}`, async () => {
          const result = await sqlEq(
            "t_date ? @2021-02-24 to @2021-03-01",
            true
          );
          expect(result).isSqlEq();
        });
        test(`last to is outside - ${databaseName}`, async () => {
          const result = await sqlEq(
            "t_date ? @2021-02-01 to @2021-02-24",
            false
          );
          expect(result).isSqlEq();
        });
      });
      describe(`${databaseName} timestamp`, () => {
        test(`before to is outside - ${databaseName}`, async () => {
          const result = await sqlEq(
            "t_timestamp ? @2021-02-25 00:00:00 to @2021-02-26 00:00:00",
            false
          );
          expect(result).isSqlEq();
        });
        test(`first to is inside - ${databaseName}`, async () => {
          const result = await sqlEq(
            "t_timestamp ? @2021-02-24 03:04:05 to @2021-02-26 00:00:00",
            true
          );
          expect(result).isSqlEq();
        });
        test(`last to is outside - ${databaseName}`, async () => {
          const result = await sqlEq(
            "t_timestamp ? @2021-02-24 00:00:00 to @2021-02-24 03:05:06",
            false
          );
          expect(result).isSqlEq();
        });
      });
    });

    describe(`for range edge tests - ${databaseName}`, () => {
      describe(`${databaseName} date`, () => {
        test(`before for-range is outside - ${databaseName}`, async () => {
          const result = await sqlEq("t_date ? @2021-02-25 for 1 day", false);
          expect(result).isSqlEq();
        });
        test(`first for-range is inside - ${databaseName}`, async () => {
          const result = await sqlEq("t_date ? @2021-02-24 for 1 day", true);
          expect(result).isSqlEq();
        });
        test(`last for-range is outside - ${databaseName}`, async () => {
          const result = await sqlEq("t_date ? @2021-02-23 for 1 day", false);
          expect(result).isSqlEq();
        });
      });
      describe(`${databaseName} timestamp`, () => {
        test(`before for-range is outside - ${databaseName}`, async () => {
          const result = await sqlEq(
            "t_timestamp ? @2021-02-25 00:00:00 for 1 day",
            false
          );
          expect(result).isSqlEq();
        });
        test(`first for-range is inside - ${databaseName}`, async () => {
          const result = await sqlEq(
            "t_timestamp ? @2021-02-24 03:04:05 for 1 day",
            true
          );
          expect(result).isSqlEq();
        });
        test(`last for-range is outside - ${databaseName}`, async () => {
          const result = await sqlEq(
            "t_timestamp ? @2021-02-23 03:05:06 for 1 day",
            false
          );
          expect(result).isSqlEq();
        });
      });
    });

    describe(`granular time range checks - ${databaseName}`, () => {
      test("date = timestamp.ymd", async () => {
        const result = await sqlEq(`t_date ? t_timestamp.month`, true);
        expect(result).isSqlEq();
      });
      test("date = timestamp.hms", async () => {
        const result = await sqlEq(`t_date ? t_timestamp.hour`, false);
        expect(result).isSqlEq();
      });

      test("date = literal.ymd", async () => {
        const result = await sqlEq(`t_date ? @2021-02-24.week`, true);
        expect(result).isSqlEq();
      });

      test("date = literal.hms", async () => {
        const result = await sqlEq(`t_date ? @2021-02-24.hour`, false);
        expect(result).isSqlEq();
      });
      /*
       * Here is the matrix of all possible tests, I don't know that we need
       * this entire list, there may be coverage of all code with fewer tests.
       *
       * I also don't know how to test these. As I was writing the code I
       * had worried and wanted tests to cover my worry, but now I don't
       * even know what I was worried about
       *
       * I think the general worry is that we generate the correct expression
       * given the large matrix of possible type combinations.
       *
       * So the first question is, what combinations require casting that
       * would fail if the casting didn't happen, make sure those
       * tests exist.
       *
       */
      for (const checkType of ["date", "timestamp", "literal"]) {
        for (const beginType of ["date", "timestamp", "literal"]) {
          for (const unitType of ["date", "timestasmp"]) {
            if (checkType != unitType) {
              test.todo(`granular ${checkType} ? ${beginType}.${unitType}`);
              test.todo(`granular ${checkType} ? ${beginType} for ${unitType}`);
            }
          }
          for (const endType of ["date", "timestasmp", "literal"]) {
            if (checkType != beginType || beginType != endType) {
              test.todo(`granular ${checkType} ? ${beginType} to ${endType}`);
            }
          }
        }
      }
    });
  });
});<|MERGE_RESOLUTION|>--- conflicted
+++ resolved
@@ -71,33 +71,6 @@
 };
 
 runtimes.runtimeMap.forEach((runtime, databaseName) => {
-<<<<<<< HEAD
-  async function sqlEq(expr: string, result: string) {
-    return await runtime
-      .loadQuery(
-        `
-          sql: basicTypes is || ${basicTypes[databaseName]} ;;
-          query:
-            from_sql(basicTypes) {
-              dimension:
-                expect is ${result}
-                got is ${expr}
-            }
-            -> {
-              project: calc is
-                pick '=' when expect = got
-                else concat('${expr} != ${result}. Got: ', got::string)
-            }
-        `
-      )
-      .run();
-  }
-
-  function checkEqual(result: Result) {
-    let wantEq = result.data.path(0, "calc").value;
-    if (wantEq != "=") {
-      wantEq = wantEq + "\nSQL: " + result.sql;
-=======
   async function sqlEq(expr: string, result: string | boolean) {
     let query: string;
     if (typeof result == "boolean") {
@@ -127,7 +100,6 @@
               else concat('${expr} != ${result}. Got: ', got::string)
           }
       `;
->>>>>>> e6b12eb5
     }
     return await runtime.loadQuery(query).run();
   }
@@ -137,64 +109,6 @@
     expect(result).isSqlEq();
   });
 
-<<<<<<< HEAD
-  it(`dates and timestamps - ${databaseName}`, async () => {
-    const result = await runtime
-      .loadQuery(
-        `
-      sql: basicTypes is || ${basicTypes[databaseName]} ;;
-
-      query: from_sql(basicTypes) -> {
-        aggregate:
-          d1 is count() { where: t_date ? @2021-02-24} = 1
-          d2 is count() { where: t_date ? @2021-02-23 for 2 days} = 1
-          // d3 is count() { where: t_date ? @2021-02-23 00 ?00 for 2 days} = 1
-
-
-
-          t1 is count() { where: t_timestamp ? @2021-02-24} = 1
-          // t2 is count() { where: t_timestamp ? @2021-02-23 for 2 days} = 1
-          t3 is count() { where: t_timestamp ? @2021-02-23 00:00:00 for 2 days} = 1
-      }
-      `
-      )
-      .run();
-
-    result.resultExplore.allFields.forEach((field) => {
-      expect(`${result.data.path(0, field.name).value} ${field.name}`).toBe(
-        `true ${field.name}`
-      );
-    });
-  });
-
-  it(`Run Test Here - ${databaseName}`, async () => {
-    const result = await runtime
-      .loadQuery(
-        `
-      sql: basicTypes is || ${basicTypes[databaseName]} ;;
-
-      query: from_sql(basicTypes) -> {
-        aggregate:
-          works is count() = 1
-
-          // this is actually not working quite right, needs to be a date comparison, not a
-          //  time comparison or an error...
-          // d3 is count() { where: t_date ? @2021-02-23 00 ?00 for 2 days} = 1
-
-          // the end of the range is a date which can't be casted to a timezone.
-          // t2 is count() { where: t_timestamp ? @2021-02-23 for 2 days} = 1
-      }
-      `
-      )
-      .run();
-    // console.log(result.sql);
-
-    result.resultExplore.allFields.forEach((field) => {
-      expect(`${result.data.path(0, field.name).value} ${field.name}`).toBe(
-        `true ${field.name}`
-      );
-    });
-=======
   test(`timestamp in sql_block no explore- ${databaseName}`, async () => {
     const result = await sqlEq("t_timestamp", "@2021-02-24 03:05:06");
     expect(result).isSqlEq();
@@ -204,7 +118,6 @@
     // discovered this writing tests ...
     const result = await sqlEq("year(@2000-01-01 00:00)", "2000");
     expect(result).isSqlEq();
->>>>>>> e6b12eb5
   });
 
   describe(`time operations - ${databaseName}`, () => {
@@ -284,11 +197,7 @@
       });
       test("months", async () => {
         const result = await sqlEq("months(@2000-01-01 to @2003-07-01)", "42");
-<<<<<<< HEAD
-        expect(checkEqual(result)).toBe("=");
-=======
-        expect(result).isSqlEq();
->>>>>>> e6b12eb5
+        expect(result).isSqlEq();
       });
       test("years", async () => {
         const result = await sqlEq("year(@2000 to @2042)", "42");
