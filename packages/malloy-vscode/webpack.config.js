/*
 * Copyright 2021 Google LLC
 *
 * This program is free software; you can redistribute it and/or
 * modify it under the terms of the GNU General Public License
 * version 2 as published by the Free Software Foundation.
 *
 * This program is distributed in the hope that it will be useful,
 * but WITHOUT ANY WARRANTY; without even the implied warranty of
 * MERCHANTABILITY or FITNESS FOR A PARTICULAR PURPOSE. See the
 * GNU General Public License for more details.
 */

/* eslint-disable @typescript-eslint/no-var-requires */

"use strict";
const webpack = require("webpack");

const path = require("path");
const CopyPlugin = require("copy-webpack-plugin");

const config = [
  {
    target: "node",

    entry: {
      extension: "./src/extension/extension.ts",
      server: "./src/server/server.ts",
    },
    output: {
      path: path.resolve(__dirname, "dist"),
      filename: "[name].js",
      libraryTarget: "commonjs2",
      devtoolModuleFilenameTemplate: "../[resource-path]",
    },
    devtool: "inline-cheap-module-source-map",
    externals: {
      vscode: "commonjs vscode",
    },
    resolve: {
      extensions: [".ts", ".js", ".svg"],
    },
    module: {
      rules: [
        {
          test: /\.ts$/,
          exclude: /node_modules/,
          use: [
            {
              loader: "ts-loader",
              options: {
                projectReferences: true,
              },
            },
          ],
        },
        {
          test: /\.svg/,
          use: {
            loader: "file-loader",
          },
        },
<<<<<<< HEAD
      },
      {
        test: /\.js$/,
        exclude: /node_modules/,
        enforce: "pre",
        use: ["source-map-loader"],
      },
      { test: /\.node$/, loader: 'node-loader' },
    ],
  },
  plugins: [
    new webpack.IgnorePlugin({ resourceRegExp: /^pg-native$/ }),
    new CopyPlugin({
      patterns: [
=======
>>>>>>> 16565355
        {
          test: /\.js$/,
          exclude: /node_modules/,
          enforce: "pre",
          use: ["source-map-loader"],
        },
        {
          from: "../../README.md",
          to: "README.md",
        },
      ],
    },
    plugins: [
      new webpack.IgnorePlugin({ resourceRegExp: /^pg-native$/ }),
      new CopyPlugin({
        patterns: [
          {
            from: "language.json",
            to: "language.json",
          },
          {
            from: "src/media/refresh.svg",
            to: "src/media/refresh.svg",
          },
          {
            from: "src/media/play.svg",
            to: "src/media/play.svg",
          },
        ],
      }),
    ],
  },
  {
    target: "web",
    entry: {
      query_webview: "./src/extension/webviews/query_page/entry.ts",
    },
    output: {
      path: path.resolve(__dirname, "dist"),
      filename: "[name].js",
      libraryTarget: "umd",
      devtoolModuleFilenameTemplate: "../[resource-path]",
    },
    devtool: "inline-cheap-module-source-map",
    resolve: {
      extensions: [".ts", ".js", ".tsx"],
      fallback: {
        fs: false,
        stream: false,
        assert: false,
        util: false,
        events: false,
        http: false,
        https: false,
        tls: false,
        net: false,
        crypto: false,
        url: false,
        buffer: false,
        zlib: false,
        querystring: false,
        path: false,
        os: false,
        child_process: false,
        process: false,
      },
    },
    module: {
      rules: [
        {
          test: /\.tsx?$/,
          exclude: /node_modules/,
          use: [
            {
              loader: "ts-loader",
              options: {
                projectReferences: true,
              },
            },
          ],
        },
        {
          test: /\.js$/,
          exclude: /node_modules/,
          enforce: "pre",
          use: ["source-map-loader"],
        },
        {
          test: /\.svg$/,
          use: [
            {
              loader: "babel-loader",
            },
            {
              loader: "react-svg-loader",
              options: {
                jsx: true,
              },
            },
          ],
        },
      ],
    },
  },
];
module.exports = config;<|MERGE_RESOLUTION|>--- conflicted
+++ resolved
@@ -60,33 +60,13 @@
             loader: "file-loader",
           },
         },
-<<<<<<< HEAD
-      },
-      {
-        test: /\.js$/,
-        exclude: /node_modules/,
-        enforce: "pre",
-        use: ["source-map-loader"],
-      },
-      { test: /\.node$/, loader: 'node-loader' },
-    ],
-  },
-  plugins: [
-    new webpack.IgnorePlugin({ resourceRegExp: /^pg-native$/ }),
-    new CopyPlugin({
-      patterns: [
-=======
->>>>>>> 16565355
         {
           test: /\.js$/,
           exclude: /node_modules/,
           enforce: "pre",
           use: ["source-map-loader"],
         },
-        {
-          from: "../../README.md",
-          to: "README.md",
-        },
+        { test: /\.node$/, loader: "node-loader" },
       ],
     },
     plugins: [
@@ -105,6 +85,10 @@
             from: "src/media/play.svg",
             to: "src/media/play.svg",
           },
+          {
+            from: "../../README.md",
+            to: "README.md",
+          },
         ],
       }),
     ],
@@ -113,6 +97,7 @@
     target: "web",
     entry: {
       query_webview: "./src/extension/webviews/query_page/entry.ts",
+      connections_webview: "./src/extension/webviews/connections_page/entry.ts",
     },
     output: {
       path: path.resolve(__dirname, "dist"),
