--- conflicted
+++ resolved
@@ -12,15 +12,9 @@
  */
 
 import { TextDocument, WebviewPanel } from "vscode";
-<<<<<<< HEAD
 import * as vscode from "vscode";
 import { ConnectionConfig, ConnectionManager } from "../common";
-import { Result } from "@malloy-lang/malloy";
-=======
-import { Connection, FixedConnectionMap, Result } from "@malloydata/malloy";
-import { BigQueryConnection } from "@malloydata/db-bigquery";
-import { PostgresConnection } from "@malloydata/db-postgres";
->>>>>>> d551863a
+import { Result } from "@malloydata/malloy";
 import {
   QueryPanelMessage,
   WebviewMessageManager,
