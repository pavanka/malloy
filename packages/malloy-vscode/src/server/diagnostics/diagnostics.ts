/*
 * Copyright 2021 Google LLC
 *
 * This program is free software; you can redistribute it and/or
 * modify it under the terms of the GNU General Public License
 * version 2 as published by the Free Software Foundation.
 *
 * This program is distributed in the hope that it will be useful,
 * but WITHOUT ANY WARRANTY; without even the implied warranty of
 * MERCHANTABILITY or FITNESS FOR A PARTICULAR PURPOSE. See the
 * GNU General Public License for more details.
 */

import {
  Diagnostic,
  DiagnosticSeverity,
  TextDocuments,
} from "vscode-languageserver/node";
import { LogMessage, MalloyError, Runtime, URL } from "@malloydata/malloy";
import { TextDocument } from "vscode-languageserver-textdocument";
import * as fs from "fs";
<<<<<<< HEAD
import { CONNECTION_MANAGER } from "../connections";
=======
import { BigQueryConnection } from "@malloydata/db-bigquery";

const BIGQUERY_CONNECTION = new BigQueryConnection("bigquery");
>>>>>>> d551863a

async function magicGetTheFile(
  documents: TextDocuments<TextDocument>,
  uri: string
): Promise<string> {
  const cached = documents.get(uri);
  if (cached) {
    return cached.getText();
  } else {
    return fs.readFileSync(uri.replace(/^file:\/\//, ""), "utf8");
    // TODO catch this error
  }
}

export async function getMalloyDiagnostics(
  documents: TextDocuments<TextDocument>,
  document: TextDocument
): Promise<Diagnostic[]> {
  const diagnostics: Diagnostic[] = [];

  const uri = document.uri.toString();
  const files = {
    readURL: (url: URL) => magicGetTheFile(documents, url.toString()),
  };
  const runtime = new Runtime(files, CONNECTION_MANAGER.connections);
  let errors: LogMessage[] = [];
  try {
    await runtime.getModel(new URL(uri));
  } catch (error) {
    if (error instanceof MalloyError) {
      errors = error.log;
    } else {
      // TODO this kind of error should cease to exist. All errors should have source info.
      diagnostics.push({
        severity: DiagnosticSeverity.Error,
        range: {
          start: { line: 0, character: 0 },
          end: { line: 0, character: Number.MAX_VALUE },
        },
        message: error.message,
        source: "malloy",
      });
    }
  }

  for (const err of errors) {
    const sev =
      err.severity === "warn"
        ? DiagnosticSeverity.Warning
        : err.severity === "debug"
        ? DiagnosticSeverity.Information
        : DiagnosticSeverity.Error;

    diagnostics.push({
      severity: sev,
      range: {
        start: {
          line: (err.begin?.line || 1) - 1,
          character: err.begin?.char || 0,
        },
        end: {
          line: (err.end?.line || err.begin?.line || 1) - 1,
          character: err.end?.char || Number.MAX_VALUE,
        },
      },
      message: err.message,
      source: "malloy",
    });
  }

  return diagnostics;
}<|MERGE_RESOLUTION|>--- conflicted
+++ resolved
@@ -19,13 +19,7 @@
 import { LogMessage, MalloyError, Runtime, URL } from "@malloydata/malloy";
 import { TextDocument } from "vscode-languageserver-textdocument";
 import * as fs from "fs";
-<<<<<<< HEAD
 import { CONNECTION_MANAGER } from "../connections";
-=======
-import { BigQueryConnection } from "@malloydata/db-bigquery";
-
-const BIGQUERY_CONNECTION = new BigQueryConnection("bigquery");
->>>>>>> d551863a
 
 async function magicGetTheFile(
   documents: TextDocuments<TextDocument>,
